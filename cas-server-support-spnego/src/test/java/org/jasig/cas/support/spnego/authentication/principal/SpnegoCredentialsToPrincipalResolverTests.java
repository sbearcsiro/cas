/*
 * Licensed to Apereo under one or more contributor license
 * agreements. See the NOTICE file distributed with this work
 * for additional information regarding copyright ownership.
 * Apereo licenses this file to you under the Apache License,
 * Version 2.0 (the "License"); you may not use this file
 * except in compliance with the License.  You may obtain a
 * copy of the License at the following location:
 *
 *   http://www.apache.org/licenses/LICENSE-2.0
 *
 * Unless required by applicable law or agreed to in writing,
 * software distributed under the License is distributed on an
 * "AS IS" BASIS, WITHOUT WARRANTIES OR CONDITIONS OF ANY
 * KIND, either express or implied.  See the License for the
 * specific language governing permissions and limitations
 * under the License.
 */
package org.jasig.cas.support.spnego.authentication.principal;

import org.jasig.cas.authentication.UsernamePasswordCredential;
import org.jasig.cas.authentication.principal.DefaultPrincipalFactory;
import org.junit.Before;
import org.junit.Test;

import static org.junit.Assert.*;

/**
 * @author Marc-Antoine Garrigue
 * @author Arnaud Lesueur
 * @since 3.1
 *
 */
public class SpnegoCredentialsToPrincipalResolverTests {
    private SpnegoPrincipalResolver resolver;

    private SpnegoCredential spnegoCredentials;

    @Before
    public void setUp() throws Exception {
        this.resolver = new SpnegoPrincipalResolver();
        this.spnegoCredentials = new SpnegoCredential(new byte[] {0, 1, 2});
    }

    @Test
<<<<<<< HEAD
    public void testValidCredentials() {
        this.spnegoCredentials.setPrincipal(new DefaultPrincipalFactory().createPrincipal("test"));
=======
    public void verifyValidCredentials() {
        this.spnegoCredentials.setPrincipal(new SimplePrincipal("test"));
>>>>>>> 269e8e6f
        assertEquals("test", this.resolver.resolve(this.spnegoCredentials)
                .getId());
    }

    @Test
    public void verifySupports() {
        assertFalse(this.resolver.supports(null));
        assertTrue(this.resolver.supports(this.spnegoCredentials));
        assertFalse(this.resolver.supports(new UsernamePasswordCredential()));
    }
}<|MERGE_RESOLUTION|>--- conflicted
+++ resolved
@@ -43,13 +43,8 @@
     }
 
     @Test
-<<<<<<< HEAD
-    public void testValidCredentials() {
+    public void verifyValidCredentials() {
         this.spnegoCredentials.setPrincipal(new DefaultPrincipalFactory().createPrincipal("test"));
-=======
-    public void verifyValidCredentials() {
-        this.spnegoCredentials.setPrincipal(new SimplePrincipal("test"));
->>>>>>> 269e8e6f
         assertEquals("test", this.resolver.resolve(this.spnegoCredentials)
                 .getId());
     }
