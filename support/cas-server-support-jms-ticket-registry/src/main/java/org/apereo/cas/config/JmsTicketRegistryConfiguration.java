package org.apereo.cas.config;

import lombok.extern.slf4j.Slf4j;
import org.apereo.cas.StringBean;
import org.apereo.cas.configuration.CasConfigurationProperties;
import org.apereo.cas.ticket.registry.JmsTicketRegistry;
import org.apereo.cas.ticket.registry.JmsTicketRegistryReceiver;
import org.apereo.cas.ticket.registry.TicketRegistry;
import org.apereo.cas.util.CoreTicketUtils;
import org.springframework.beans.factory.ObjectProvider;
import org.springframework.beans.factory.annotation.Autowired;
import org.springframework.boot.autoconfigure.jms.DefaultJmsListenerContainerFactoryConfigurer;
import org.springframework.boot.context.properties.EnableConfigurationProperties;
import org.springframework.context.annotation.Bean;
import org.springframework.context.annotation.Configuration;
import org.springframework.context.annotation.Lazy;
import org.springframework.jms.config.DefaultJmsListenerContainerFactory;
import org.springframework.jms.config.JmsListenerContainerFactory;
import org.springframework.jms.core.JmsTemplate;

import javax.jms.ConnectionFactory;

/**
 * This is {@link JmsTicketRegistryConfiguration}.
 *
 * @author Misagh Moayyed
 * @since 5.2.0
 */
@Configuration("jmsTicketRegistryConfiguration")
@EnableConfigurationProperties(CasConfigurationProperties.class)
@Slf4j
public class JmsTicketRegistryConfiguration {
    @Autowired
    private CasConfigurationProperties casProperties;

    @Autowired
    private ObjectProvider<JmsTemplate> jmsTemplate;

    @Bean
    public StringBean messageQueueTicketRegistryIdentifier() {
        return new StringBean();
    }

    @Bean
    public JmsTicketRegistryReceiver messageQueueTicketRegistryReceiver() {
        return new JmsTicketRegistryReceiver(ticketRegistry(), messageQueueTicketRegistryIdentifier());
    }

    @Lazy
    @Bean
    public TicketRegistry ticketRegistry() {
<<<<<<< HEAD
        final var jms = casProperties.getTicket().getRegistry().getJms();
        final var cipher = CoreTicketUtils.newTicketRegistryCipherExecutor(jms.getCrypto(), "jms");
        return new JmsTicketRegistry(this.jmsTemplate, messageQueueTicketRegistryIdentifier(), cipher);
=======
        final JmsTicketRegistryProperties jms = casProperties.getTicket().getRegistry().getJms();
        final CipherExecutor cipher = CoreTicketUtils.newTicketRegistryCipherExecutor(jms.getCrypto(), "jms");
        return new JmsTicketRegistry(this.jmsTemplate.getIfAvailable(), messageQueueTicketRegistryIdentifier(), cipher);
>>>>>>> bdc918c3
    }

    @Autowired
    @Bean
    public JmsListenerContainerFactory<?> messageQueueTicketRegistryFactory(final ConnectionFactory connectionFactory,
                                                                            final DefaultJmsListenerContainerFactoryConfigurer configurer) {
        final var factory = new DefaultJmsListenerContainerFactory();
        configurer.configure(factory, connectionFactory);
        return factory;
    }
<<<<<<< HEAD

    @Bean
    public MessageConverter jacksonJmsMessageConverter() {
        final var converter = new MappingJackson2MessageConverter();
        converter.setTargetType(MessageType.TEXT);
        converter.setTypeIdPropertyName("_type");

        new AbstractJacksonBackedStringSerializer<>() {
            private static final long serialVersionUID = 1466569521275630254L;

            @Override
            protected Class getTypeToSerialize() {
                return Object.class;
            }

            @Override
            protected ObjectMapper initializeObjectMapper() {
                final var mapper = super.initializeObjectMapper();
                converter.setObjectMapper(mapper);
                return mapper;
            }
        };

        return converter;
    }
=======
>>>>>>> bdc918c3
}<|MERGE_RESOLUTION|>--- conflicted
+++ resolved
@@ -49,15 +49,9 @@
     @Lazy
     @Bean
     public TicketRegistry ticketRegistry() {
-<<<<<<< HEAD
         final var jms = casProperties.getTicket().getRegistry().getJms();
         final var cipher = CoreTicketUtils.newTicketRegistryCipherExecutor(jms.getCrypto(), "jms");
-        return new JmsTicketRegistry(this.jmsTemplate, messageQueueTicketRegistryIdentifier(), cipher);
-=======
-        final JmsTicketRegistryProperties jms = casProperties.getTicket().getRegistry().getJms();
-        final CipherExecutor cipher = CoreTicketUtils.newTicketRegistryCipherExecutor(jms.getCrypto(), "jms");
         return new JmsTicketRegistry(this.jmsTemplate.getIfAvailable(), messageQueueTicketRegistryIdentifier(), cipher);
->>>>>>> bdc918c3
     }
 
     @Autowired
@@ -68,32 +62,4 @@
         configurer.configure(factory, connectionFactory);
         return factory;
     }
-<<<<<<< HEAD
-
-    @Bean
-    public MessageConverter jacksonJmsMessageConverter() {
-        final var converter = new MappingJackson2MessageConverter();
-        converter.setTargetType(MessageType.TEXT);
-        converter.setTypeIdPropertyName("_type");
-
-        new AbstractJacksonBackedStringSerializer<>() {
-            private static final long serialVersionUID = 1466569521275630254L;
-
-            @Override
-            protected Class getTypeToSerialize() {
-                return Object.class;
-            }
-
-            @Override
-            protected ObjectMapper initializeObjectMapper() {
-                final var mapper = super.initializeObjectMapper();
-                converter.setObjectMapper(mapper);
-                return mapper;
-            }
-        };
-
-        return converter;
-    }
-=======
->>>>>>> bdc918c3
 }