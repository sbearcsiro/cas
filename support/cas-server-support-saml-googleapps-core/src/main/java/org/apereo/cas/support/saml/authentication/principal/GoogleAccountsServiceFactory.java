package org.apereo.cas.support.saml.authentication.principal;

import lombok.AllArgsConstructor;
import lombok.extern.slf4j.Slf4j;
import org.apache.commons.lang3.NotImplementedException;
import org.apache.commons.lang3.StringUtils;
import org.apereo.cas.authentication.principal.AbstractServiceFactory;
import org.apereo.cas.support.saml.SamlProtocolConstants;
import org.apereo.cas.support.saml.util.GoogleSaml20ObjectBuilder;
import org.jdom.Document;
import org.jdom.Element;

import javax.servlet.http.HttpServletRequest;

/**
 * Builds {@link GoogleAccountsService} objects.
 *
 * @author Misagh Moayyed
 * @since 4.2
 */
@Slf4j
@AllArgsConstructor
public class GoogleAccountsServiceFactory extends AbstractServiceFactory<GoogleAccountsService> {
    private final GoogleSaml20ObjectBuilder googleSaml20ObjectBuilder;

    @Override
    public GoogleAccountsService createService(final HttpServletRequest request) {
        final var relayState = request.getParameter(SamlProtocolConstants.PARAMETER_SAML_RELAY_STATE);

        final var xmlRequest = this.googleSaml20ObjectBuilder.decodeSamlAuthnRequest(
                request.getParameter(SamlProtocolConstants.PARAMETER_SAML_REQUEST));

        if (StringUtils.isBlank(xmlRequest)) {
            LOGGER.trace("SAML AuthN request not found in the request");
            return null;
        }

        final var document = this.googleSaml20ObjectBuilder.constructDocumentFromXml(xmlRequest);
        if (document == null) {
            return null;
        }

<<<<<<< HEAD
        final var root = document.getRootElement();
        final var assertionConsumerServiceUrl = root.getAttributeValue("AssertionConsumerServiceURL");
        final var requestId = root.getAttributeValue("ID");
        final var s = new GoogleAccountsService(assertionConsumerServiceUrl, relayState, requestId);
=======
        final Element root = document.getRootElement();
        final String assertionConsumerServiceUrl = root.getAttributeValue(SamlProtocolConstants.PARAMETER_SAML_ACS_URL);
        final String requestId = root.getAttributeValue("ID");
        final GoogleAccountsService s = new GoogleAccountsService(assertionConsumerServiceUrl, relayState, requestId);
>>>>>>> 8bcc657d
        s.setLoggedOutAlready(true);
        s.setSource(SamlProtocolConstants.PARAMETER_SAML_ACS_URL);
        return s;
    }

    @Override
    public GoogleAccountsService createService(final String id) {
        throw new NotImplementedException("This operation is not supported.");
    }
}<|MERGE_RESOLUTION|>--- conflicted
+++ resolved
@@ -40,17 +40,10 @@
             return null;
         }
 
-<<<<<<< HEAD
         final var root = document.getRootElement();
-        final var assertionConsumerServiceUrl = root.getAttributeValue("AssertionConsumerServiceURL");
+        final var assertionConsumerServiceUrl = root.getAttributeValue(SamlProtocolConstants.PARAMETER_SAML_ACS_URL);
         final var requestId = root.getAttributeValue("ID");
         final var s = new GoogleAccountsService(assertionConsumerServiceUrl, relayState, requestId);
-=======
-        final Element root = document.getRootElement();
-        final String assertionConsumerServiceUrl = root.getAttributeValue(SamlProtocolConstants.PARAMETER_SAML_ACS_URL);
-        final String requestId = root.getAttributeValue("ID");
-        final GoogleAccountsService s = new GoogleAccountsService(assertionConsumerServiceUrl, relayState, requestId);
->>>>>>> 8bcc657d
         s.setLoggedOutAlready(true);
         s.setSource(SamlProtocolConstants.PARAMETER_SAML_ACS_URL);
         return s;
