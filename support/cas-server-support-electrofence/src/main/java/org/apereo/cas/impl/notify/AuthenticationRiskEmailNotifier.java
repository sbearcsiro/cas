package org.apereo.cas.impl.notify;

import lombok.RequiredArgsConstructor;
import lombok.extern.slf4j.Slf4j;
import org.apereo.cas.authentication.principal.Principal;
import org.apereo.cas.configuration.model.support.email.EmailProperties;
import org.apereo.cas.util.io.CommunicationsManager;

/**
 * This is {@link AuthenticationRiskEmailNotifier}.
 *
 * @author Misagh Moayyed
 * @since 5.1.0
 */
@Slf4j
@RequiredArgsConstructor
public class AuthenticationRiskEmailNotifier extends BaseAuthenticationRiskNotifier {
    private final CommunicationsManager communicationsManager;

    @Override
    public void publish() {
<<<<<<< HEAD
        final var mail =
                casProperties.getAuthn().getAdaptive().getRisk().getResponse().getMail();
=======
        final EmailProperties mail = casProperties.getAuthn().getAdaptive().getRisk().getResponse().getMail();
>>>>>>> 8bcc657d

        final var principal = authentication.getPrincipal();
        if (!principal.getAttributes().containsKey(mail.getAttributeName())) {
            LOGGER.debug("Could not send email to [{}]. Either no addresses could be found or email settings are not configured.", principal.getId());
            return;
        }
        final var to = principal.getAttributes().get(mail.getAttributeName()).toString();
        this.communicationsManager.email(mail.getText(), mail.getFrom(), mail.getSubject(), to, mail.getCc(), mail.getBcc());
    }
}<|MERGE_RESOLUTION|>--- conflicted
+++ resolved
@@ -19,12 +19,7 @@
 
     @Override
     public void publish() {
-<<<<<<< HEAD
-        final var mail =
-                casProperties.getAuthn().getAdaptive().getRisk().getResponse().getMail();
-=======
-        final EmailProperties mail = casProperties.getAuthn().getAdaptive().getRisk().getResponse().getMail();
->>>>>>> 8bcc657d
+        final var mail = casProperties.getAuthn().getAdaptive().getRisk().getResponse().getMail();
 
         final var principal = authentication.getPrincipal();
         if (!principal.getAttributes().containsKey(mail.getAttributeName())) {
