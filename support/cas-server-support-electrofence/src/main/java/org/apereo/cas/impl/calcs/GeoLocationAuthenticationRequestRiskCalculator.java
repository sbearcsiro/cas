package org.apereo.cas.impl.calcs;

import lombok.extern.slf4j.Slf4j;
import org.apereo.cas.authentication.Authentication;
import org.apereo.cas.authentication.adaptive.geo.GeoLocationRequest;
import org.apereo.cas.authentication.adaptive.geo.GeoLocationService;
import org.apereo.cas.services.RegisteredService;
import org.apereo.cas.support.events.dao.CasEvent;
import org.apereo.cas.support.events.CasEventRepository;
import org.apereo.cas.web.support.WebUtils;
import org.apereo.inspektr.common.web.ClientInfoHolder;
import org.springframework.beans.factory.annotation.Autowired;
import org.springframework.beans.factory.annotation.Qualifier;

import javax.servlet.http.HttpServletRequest;
import java.math.BigDecimal;
import java.util.Collection;

/**
 * This is {@link GeoLocationAuthenticationRequestRiskCalculator}.
 *
 * @author Misagh Moayyed
 * @since 5.1.0
 */
@Slf4j
public class GeoLocationAuthenticationRequestRiskCalculator extends BaseAuthenticationRequestRiskCalculator {
    
    /**
     * Geolocation service.
     */
    @Autowired
    @Qualifier("geoLocationService")
    protected GeoLocationService geoLocationService;

    public GeoLocationAuthenticationRequestRiskCalculator(final CasEventRepository casEventRepository) {
        super(casEventRepository);
    }

    @Override
    protected BigDecimal calculateScore(final HttpServletRequest request, final Authentication authentication,
                                        final RegisteredService service, final Collection<CasEvent> events) {
        final var loc = WebUtils.getHttpServletRequestGeoLocation(request);
        if (loc != null && loc.isValid()) {
            LOGGER.debug("Filtering authentication events for geolocation [{}]", loc);
            final var count = events.stream().filter(e -> e.getGeoLocation().equals(loc)).count();
            LOGGER.debug("Total authentication events found for [{}]: [{}]", loc, count);
            if (count == events.size()) {
                LOGGER.debug("Principal [{}] has always authenticated from [{}]", authentication.getPrincipal(), loc);
                return LOWEST_RISK_SCORE;
            }
            return getFinalAveragedScore(count, events.size());
        }
        final var remoteAddr = ClientInfoHolder.getClientInfo().getClientIpAddress();
        LOGGER.debug("Filtering authentication events for location based on ip [{}]", remoteAddr);
        final var response = this.geoLocationService.locate(remoteAddr);
        if (response != null) {
<<<<<<< HEAD
            final var count = events.stream().filter(e -> e.getGeoLocation().equals(
                    new GeoLocationRequest(response.getLatitude(), response.getLongitude()))).count();
=======
            final long count = events
                .stream()
                .filter(e -> e.getGeoLocation().equals(new GeoLocationRequest(response.getLatitude(), response.getLongitude())))
                .count();
>>>>>>> 57aa416e
            LOGGER.debug("Total authentication events found for location of [{}]: [{}]", remoteAddr, count);
            if (count == events.size()) {
                LOGGER.debug("Principal [{}] has always authenticated from [{}]", authentication.getPrincipal(), loc);
                return LOWEST_RISK_SCORE;
            }
            return getFinalAveragedScore(count, events.size());
        }
        LOGGER.debug("Request does not contain enough geolocation data");
        return HIGHEST_RISK_SCORE;
    }
}<|MERGE_RESOLUTION|>--- conflicted
+++ resolved
@@ -54,15 +54,10 @@
         LOGGER.debug("Filtering authentication events for location based on ip [{}]", remoteAddr);
         final var response = this.geoLocationService.locate(remoteAddr);
         if (response != null) {
-<<<<<<< HEAD
-            final var count = events.stream().filter(e -> e.getGeoLocation().equals(
-                    new GeoLocationRequest(response.getLatitude(), response.getLongitude()))).count();
-=======
-            final long count = events
+            final var count = events
                 .stream()
                 .filter(e -> e.getGeoLocation().equals(new GeoLocationRequest(response.getLatitude(), response.getLongitude())))
                 .count();
->>>>>>> 57aa416e
             LOGGER.debug("Total authentication events found for location of [{}]: [{}]", remoteAddr, count);
             if (count == events.size()) {
                 LOGGER.debug("Principal [{}] has always authenticated from [{}]", authentication.getPrincipal(), loc);
