package org.apereo.cas.services;

import lombok.ToString;
import lombok.extern.slf4j.Slf4j;
import org.apereo.cas.support.events.service.CasRegisteredServiceLoadedEvent;
import org.springframework.transaction.annotation.EnableTransactionManagement;
import org.springframework.transaction.annotation.Transactional;

import javax.persistence.EntityManager;
import javax.persistence.PersistenceContext;
import java.util.List;

/**
 * Implementation of the ServiceRegistry based on JPA.
 *
 * @author Scott Battaglia
 * @author Dmitriy Kopylenko
 * @since 3.1
 */
@EnableTransactionManagement(proxyTargetClass = true)
@Transactional(transactionManager = "transactionManagerServiceReg")
@Slf4j
@ToString
public class JpaServiceRegistry extends AbstractServiceRegistry {
    private static final String ENTITY_NAME = AbstractRegisteredService.class.getSimpleName();

    @PersistenceContext(unitName = "serviceEntityManagerFactory")
    private transient EntityManager entityManager;

    @Override
    public boolean delete(final RegisteredService registeredService) {
        if (this.entityManager.contains(registeredService)) {
            this.entityManager.remove(registeredService);
        } else {
            this.entityManager.remove(this.entityManager.merge(registeredService));
        }
        return true;
    }

    @Override
    public List<RegisteredService> load() {
<<<<<<< HEAD
        final var list = this.entityManager.createQuery("select r from AbstractRegisteredService r",
            RegisteredService.class).getResultList();
=======
        final String query = String.format("select r from %s r", ENTITY_NAME);
        final List<RegisteredService> list = this.entityManager.createQuery(query, RegisteredService.class).getResultList();
>>>>>>> 850ecf87
        list.forEach(s -> publishEvent(new CasRegisteredServiceLoadedEvent(this, s)));
        return list;
    }

    @Override
    public RegisteredService save(final RegisteredService registeredService) {
        final var isNew = registeredService.getId() == RegisteredService.INITIAL_IDENTIFIER_VALUE;
        final var r = this.entityManager.merge(registeredService);
        if (!isNew) {
            this.entityManager.persist(r);
        }
        return r;
    }

    @Override
    public RegisteredService findServiceById(final long id) {
        return this.entityManager.find(AbstractRegisteredService.class, id);
    }

    @Override
    public RegisteredService findServiceById(final String id) {
        return load().stream().filter(r -> r.matches(id)).findFirst().orElse(null);
    }

    @Override
    public long size() {
        final String query = String.format("select count(r) from %s r", ENTITY_NAME);
        return this.entityManager.createQuery(query, Long.class).getSingleResult();
    }
}<|MERGE_RESOLUTION|>--- conflicted
+++ resolved
@@ -39,13 +39,8 @@
 
     @Override
     public List<RegisteredService> load() {
-<<<<<<< HEAD
-        final var list = this.entityManager.createQuery("select r from AbstractRegisteredService r",
-            RegisteredService.class).getResultList();
-=======
         final String query = String.format("select r from %s r", ENTITY_NAME);
         final List<RegisteredService> list = this.entityManager.createQuery(query, RegisteredService.class).getResultList();
->>>>>>> 850ecf87
         list.forEach(s -> publishEvent(new CasRegisteredServiceLoadedEvent(this, s)));
         return list;
     }
