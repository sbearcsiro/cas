--- conflicted
+++ resolved
@@ -28,11 +28,7 @@
     protected void doInitialize() {
         final var flow = getLoginFlow();
         if (flow != null) {
-<<<<<<< HEAD
-            final var tgtAction = getState(flow, CasWebflowConstants.STATE_ID_SEND_TICKET_GRANTING_TICKET, ActionState.class);
-=======
             final ActionState tgtAction = getState(flow, CasWebflowConstants.STATE_ID_CREATE_TICKET_GRANTING_TICKET, ActionState.class);
->>>>>>> a93d8e40
             tgtAction.getExitActionList().add(createEvaluateAction("principalScimProvisionerAction"));
         }
     }
