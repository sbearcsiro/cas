--- conflicted
+++ resolved
@@ -69,12 +69,8 @@
             LOGGER.debug("SPNEGO Authorization header found with [{}] bytes",
                     authorizationHeader.length() - this.messageBeginPrefix.length());
 
-<<<<<<< HEAD
-            final var token = EncodingUtils.decodeBase64(authorizationHeader.substring(this.messageBeginPrefix.length()));
-=======
-            final String base64 = authorizationHeader.substring(this.messageBeginPrefix.length());
-            final byte[] token = EncodingUtils.decodeBase64(base64);
->>>>>>> 61c473e3
+            final var base64 = authorizationHeader.substring(this.messageBeginPrefix.length());
+            final var token = EncodingUtils.decodeBase64(base64);
             if (token == null) {
                 LOGGER.warn("Could not decode authorization header in Base64");
                 return null;
