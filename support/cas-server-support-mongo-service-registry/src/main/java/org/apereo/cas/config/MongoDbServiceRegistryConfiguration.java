--- conflicted
+++ resolved
@@ -41,13 +41,8 @@
     
     @Bean
     public ServiceRegistry mongoDbServiceRegistry() {
-<<<<<<< HEAD
         final var mongo = casProperties.getServiceRegistry().getMongo();
-        return new MongoServiceRegistry(
-=======
-        final MongoDbServiceRegistryProperties mongo = casProperties.getServiceRegistry().getMongo();
         return new MongoDbServiceRegistry(
->>>>>>> 850ecf87
                 mongoDbServiceRegistryTemplate(),
                 mongo.getCollection());
     }
