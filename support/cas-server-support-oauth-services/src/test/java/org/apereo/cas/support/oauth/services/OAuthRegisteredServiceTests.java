--- conflicted
+++ resolved
@@ -43,21 +43,6 @@
     }
 
     @Test
-<<<<<<< HEAD
-    public void checkCloning() {
-        final AbstractRegisteredService r = new OAuthRegisteredService();
-        r.setName("checkCloning");
-        r.setServiceId("testId");
-        r.setTheme("theme");
-        r.setDescription("description");
-
-        final var r2 = (OAuthRegisteredService) r.clone();
-        assertEquals(r, r2);
-    }
-
-    @Test
-=======
->>>>>>> d26d01e4
     public void checkSaveMethod() {
         final var r = new OAuthRegisteredService();
         r.setName("checkSaveMethod");
