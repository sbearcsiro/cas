--- conflicted
+++ resolved
@@ -28,15 +28,9 @@
     protected Event doExecute(final RequestContext requestContext) {
         final var authentication = WebUtils.getAuthentication(requestContext);
         final Service service = WebUtils.getService(requestContext);
-<<<<<<< HEAD
         final var registeredService = WebUtils.getRegisteredService(requestContext);
-        
+
         final var response = this.interruptInquirer.inquire(authentication, registeredService, service);
-=======
-        final RegisteredService registeredService = WebUtils.getRegisteredService(requestContext);
-
-        final InterruptResponse response = this.interruptInquirer.inquire(authentication, registeredService, service);
->>>>>>> 2ce970c9
         if (response == null || !response.isInterrupt()) {
             return no();
         }
