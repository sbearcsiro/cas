--- conflicted
+++ resolved
@@ -65,12 +65,8 @@
     public Set<AuditActionContext> getAuditRecordsSince(final LocalDate localDate) {
         try {
             LOGGER.debug("Sending query to audit REST endpoint to fetch records from [{}]", localDate);
-<<<<<<< HEAD
-            final var response = HttpUtils.executeGet(properties.getUrl(), CollectionUtils.wrap("date", localDate.toEpochDay()));
-=======
             final HttpResponse response = HttpUtils.executeGet(properties.getUrl(), properties.getBasicAuthUsername(),
                 properties.getBasicAuthPassword(), CollectionUtils.wrap("date", String.valueOf(localDate.toEpochDay())));
->>>>>>> 2ce970c9
             if (response != null && response.getStatusLine().getStatusCode() == HttpStatus.SC_OK) {
                 final var result = IOUtils.toString(response.getEntity().getContent(), StandardCharsets.UTF_8);
                 final TypeReference<Set<AuditActionContext>> values = new TypeReference<Set<AuditActionContext>>() {
