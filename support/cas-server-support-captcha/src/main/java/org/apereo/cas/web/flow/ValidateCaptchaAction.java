package org.apereo.cas.web.flow;

import com.fasterxml.jackson.databind.JsonNode;
import com.fasterxml.jackson.databind.ObjectMapper;
import com.fasterxml.jackson.databind.ObjectReader;
import lombok.AllArgsConstructor;
import lombok.extern.slf4j.Slf4j;
import org.apache.commons.lang3.StringUtils;
import org.apereo.cas.configuration.model.support.captcha.GoogleRecaptchaProperties;
import org.apereo.cas.web.support.WebUtils;
import org.springframework.binding.message.MessageBuilder;
import org.springframework.binding.message.MessageContext;
import org.springframework.http.HttpStatus;
import org.springframework.webflow.action.AbstractAction;
import org.springframework.webflow.execution.Event;
import org.springframework.webflow.execution.RequestContext;

import javax.servlet.http.HttpServletRequest;
import java.io.BufferedReader;
import java.io.DataOutputStream;
import java.io.InputStreamReader;
import java.net.HttpURLConnection;
import java.net.URL;
import java.nio.charset.StandardCharsets;
import java.util.stream.Collectors;

/**
 * This is {@link ValidateCaptchaAction}.
 *
 * @author Misagh Moayyed
 * @since 5.0.0
 */
@Slf4j
@AllArgsConstructor
public class ValidateCaptchaAction extends AbstractAction {
    /**
     * Recaptcha response as a request parameter.
     */
    public static final String REQUEST_PARAM_RECAPTCHA_RESPONSE = "g-recaptcha-response";
    /**
     * Captcha error event.
     */
    public static final String EVENT_ID_ERROR = "captchaError";
    
    private static final ObjectReader READER = new ObjectMapper().findAndRegisterModules().reader();

    private final GoogleRecaptchaProperties recaptchaProperties;

    @Override
    protected Event doExecute(final RequestContext requestContext) {
<<<<<<< HEAD
        final var request = WebUtils.getHttpServletRequestFromExternalWebflowContext(requestContext);
        final var gRecaptchaResponse = request.getParameter("g-recaptcha-response");
=======
        final HttpServletRequest request = WebUtils.getHttpServletRequestFromExternalWebflowContext(requestContext);
        final String gRecaptchaResponse = request.getParameter(REQUEST_PARAM_RECAPTCHA_RESPONSE);
>>>>>>> a93d8e40

        if (StringUtils.isBlank(gRecaptchaResponse)) {
            LOGGER.warn("Recaptcha response is missing from the request");
            return getError(requestContext);
        }
        try {
<<<<<<< HEAD
            final var obj = new URL(recaptchaProperties.getVerifyUrl());
            final var con = (HttpsURLConnection) obj.openConnection();
=======
            final URL obj = new URL(recaptchaProperties.getVerifyUrl());
            final HttpURLConnection con = (HttpURLConnection) obj.openConnection();
>>>>>>> a93d8e40

            con.setRequestMethod("POST");
            con.setRequestProperty("User-Agent", WebUtils.getHttpServletRequestUserAgentFromRequestContext());
            con.setRequestProperty("Accept-Language", "en-US,en;q=0.5");

            final var postParams = "secret=" + recaptchaProperties.getSecret() + "&response=" + gRecaptchaResponse;

            LOGGER.debug("Sending 'POST' request to URL: [{}]", obj);
            con.setDoOutput(true);
            try (var wr = new DataOutputStream(con.getOutputStream())) {
                wr.writeBytes(postParams);
                wr.flush();
            }
            final var responseCode = con.getResponseCode();
            LOGGER.debug("Response Code: [{}]", responseCode);

            if (responseCode == HttpStatus.OK.value()) {
                try (var in = new BufferedReader(new InputStreamReader(con.getInputStream(), StandardCharsets.UTF_8))) {
                    final var response = in.lines().collect(Collectors.joining());
                    LOGGER.debug("Google captcha response received: [{}]", response);
                    final var node = READER.readTree(response);
                    if (node.has("success") && node.get("success").booleanValue()) {
                        return null;
                    }
                }
            }
        } catch (final Exception e) {
            LOGGER.error(e.getMessage(), e);
        }
        return getError(requestContext);
    }

    private Event getError(final RequestContext requestContext) {
<<<<<<< HEAD
        final var messageContext = requestContext.getMessageContext();
        messageContext.addMessage(new MessageBuilder().error().code(CODE).build());
        return getEventFactorySupport().event(this, CODE);
=======
        final MessageContext messageContext = requestContext.getMessageContext();
        messageContext.addMessage(new MessageBuilder().error().code(EVENT_ID_ERROR).defaultText(EVENT_ID_ERROR).build());
        return getEventFactorySupport().event(this, EVENT_ID_ERROR);
>>>>>>> a93d8e40
    }
}<|MERGE_RESOLUTION|>--- conflicted
+++ resolved
@@ -48,26 +48,16 @@
 
     @Override
     protected Event doExecute(final RequestContext requestContext) {
-<<<<<<< HEAD
         final var request = WebUtils.getHttpServletRequestFromExternalWebflowContext(requestContext);
-        final var gRecaptchaResponse = request.getParameter("g-recaptcha-response");
-=======
-        final HttpServletRequest request = WebUtils.getHttpServletRequestFromExternalWebflowContext(requestContext);
         final String gRecaptchaResponse = request.getParameter(REQUEST_PARAM_RECAPTCHA_RESPONSE);
->>>>>>> a93d8e40
 
         if (StringUtils.isBlank(gRecaptchaResponse)) {
             LOGGER.warn("Recaptcha response is missing from the request");
             return getError(requestContext);
         }
         try {
-<<<<<<< HEAD
             final var obj = new URL(recaptchaProperties.getVerifyUrl());
-            final var con = (HttpsURLConnection) obj.openConnection();
-=======
-            final URL obj = new URL(recaptchaProperties.getVerifyUrl());
             final HttpURLConnection con = (HttpURLConnection) obj.openConnection();
->>>>>>> a93d8e40
 
             con.setRequestMethod("POST");
             con.setRequestProperty("User-Agent", WebUtils.getHttpServletRequestUserAgentFromRequestContext());
@@ -101,14 +91,8 @@
     }
 
     private Event getError(final RequestContext requestContext) {
-<<<<<<< HEAD
         final var messageContext = requestContext.getMessageContext();
-        messageContext.addMessage(new MessageBuilder().error().code(CODE).build());
-        return getEventFactorySupport().event(this, CODE);
-=======
-        final MessageContext messageContext = requestContext.getMessageContext();
         messageContext.addMessage(new MessageBuilder().error().code(EVENT_ID_ERROR).defaultText(EVENT_ID_ERROR).build());
         return getEventFactorySupport().event(this, EVENT_ID_ERROR);
->>>>>>> a93d8e40
     }
 }