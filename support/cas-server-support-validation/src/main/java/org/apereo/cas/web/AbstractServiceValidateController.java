--- conflicted
+++ resolved
@@ -226,11 +226,7 @@
                 return generateErrorView(e.getCode(), new Object[]{serviceCredential.getId()}, request, service);
             }
         }
-<<<<<<< HEAD
-        final var assertion = this.centralAuthenticationService.validateServiceTicket(serviceTicketId, service);
-=======
         final Assertion assertion = validateServiceTicket(service, serviceTicketId);
->>>>>>> 46eebd12
         if (!validateAssertion(request, serviceTicketId, assertion, service)) {
             return generateErrorView(CasProtocolConstants.ERROR_CODE_INVALID_TICKET, new Object[]{serviceTicketId}, request, service);
         }
