--- conflicted
+++ resolved
@@ -119,13 +119,8 @@
                 });
             }
 
-<<<<<<< HEAD
             final var casAssertion = buildCasAssertion(issuer, service, attrs);
-            this.responseBuilder.build(query, request, response, casAssertion, service, facade, SAMLConstants.SAML2_SOAP11_BINDING_URI);
-=======
-            final Assertion casAssertion = buildCasAssertion(issuer, service, attrs);
             this.responseBuilder.build(query, request, response, casAssertion, service, facade, SAMLConstants.SAML2_SOAP11_BINDING_URI, ctx);
->>>>>>> 8bcc657d
         } catch (final Exception e) {
             LOGGER.error(e.getMessage(), e);
             request.setAttribute(SamlIdPConstants.REQUEST_ATTRIBUTE_ERROR, e.getMessage());
