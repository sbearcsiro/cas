--- conflicted
+++ resolved
@@ -72,13 +72,8 @@
             LOGGER.warn("Subject recipient is not defined from either authentication request or metadata for [{}]", adaptor.getEntityId());
         }
 
-<<<<<<< HEAD
-        final var nameId = getNameIdForService(request, response, authnRequest, service, adaptor, binding, assertion);
+        final var nameId = getNameIdForService(request, response, authnRequest, service, adaptor, binding, assertion, messageContext);
         final var subject = newSubject(nameId,
-=======
-        final NameID nameId = getNameIdForService(request, response, authnRequest, service, adaptor, binding, assertion, messageContext);
-        final Subject subject = newSubject(nameId,
->>>>>>> 8bcc657d
             service.isSkipGeneratingSubjectConfirmationRecipient() ? null : location,
             service.isSkipGeneratingSubjectConfirmationNotOnOrAfter() ? null : validFromDate.plusSeconds(this.skewAllowance),
             service.isSkipGeneratingSubjectConfirmationInResponseTo() ? null : authnRequest.getID(),
