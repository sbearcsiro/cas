--- conflicted
+++ resolved
@@ -46,14 +46,8 @@
         jws.setAlgorithmHeaderValue(AlgorithmIdentifiers.NONE);
         jws.setAlgorithmConstraints(AlgorithmConstraints.NO_CONSTRAINTS);
 
-<<<<<<< HEAD
         var innerJwt = svc.isSignIdToken() ? signIdToken(svc, jws) : jws.getCompactSerialization();
-        if (svc.isEncryptIdToken() && StringUtils.isNotBlank(svc.getIdTokenEncryptionAlg())
-            && StringUtils.isNotBlank(svc.getIdTokenEncryptionEncoding())) {
-=======
-        String innerJwt = svc.isSignIdToken() ? signIdToken(svc, jws) : jws.getCompactSerialization();
         if (svc.isEncryptIdToken() && StringUtils.isNotBlank(svc.getIdTokenEncryptionAlg()) && StringUtils.isNotBlank(svc.getIdTokenEncryptionEncoding())) {
->>>>>>> d26d01e4
             innerJwt = encryptIdToken(svc, jws, innerJwt);
         }
 
