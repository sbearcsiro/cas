--- conflicted
+++ resolved
@@ -25,13 +25,8 @@
     private final Resource jwksFile;
 
     @Override
-<<<<<<< HEAD
-    public Optional<RsaJsonWebKey> load(final String issuer) throws Exception {
+    public Optional<RsaJsonWebKey> load(final String issuer) {
         final var jwks = buildJsonWebKeySet();
-=======
-    public Optional<RsaJsonWebKey> load(final String issuer) {
-        final Optional<JsonWebKeySet> jwks = buildJsonWebKeySet();
->>>>>>> d26d01e4
         if (!jwks.isPresent() || jwks.get().getJsonWebKeys().isEmpty()) {
             return Optional.empty();
         }
