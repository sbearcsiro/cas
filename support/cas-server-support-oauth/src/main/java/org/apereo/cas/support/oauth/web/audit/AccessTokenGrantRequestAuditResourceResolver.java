package org.apereo.cas.support.oauth.web.audit;

import org.apache.commons.lang3.builder.ToStringBuilder;
import org.apereo.cas.support.oauth.web.response.accesstoken.ext.AccessTokenRequestDataHolder;
import org.apereo.inspektr.audit.spi.support.ReturnValueAsStringResourceResolver;
import org.aspectj.lang.JoinPoint;

import java.util.Objects;

import static org.apache.commons.lang3.builder.ToStringStyle.*;

/**
 * The {@link AccessTokenGrantRequestAuditResourceResolver} for audit advice
 * weaved at {@link org.apereo.cas.support.oauth.web.response.accesstoken.ext.BaseAccessTokenGrantRequestExtractor#extract} join point.
 *
 * @author Dmitriy Kopylenko
 * @since 5.3.0
 */
public class AccessTokenGrantRequestAuditResourceResolver extends ReturnValueAsStringResourceResolver {

    @Override
    public String[] resolveFrom(final JoinPoint auditableTarget, final Object retval) {
        Objects.requireNonNull(retval, "AccessTokenRequestDataHolder must not be null");
        final var accessTokenRequest = AccessTokenRequestDataHolder.class.cast(retval);
        final var tokenId = accessTokenRequest.getToken() == null ? "N/A" : accessTokenRequest.getToken().getId();

<<<<<<< HEAD
        final var result = new ToStringBuilder(this, NO_CLASS_NAME_STYLE)
                .append("oauth_token", tokenId)
=======
        final String result = new ToStringBuilder(this, NO_CLASS_NAME_STYLE)
                .append("token", tokenId)
>>>>>>> 8bcc657d
                .append("client_id", accessTokenRequest.getRegisteredService().getClientId())
                .append("service", accessTokenRequest.getService().getId())
                .append("grant_type", accessTokenRequest.getGrantType().getType())
                .append("scopes", accessTokenRequest.getScopes())
                .toString();

        return new String[]{result};
    }
}<|MERGE_RESOLUTION|>--- conflicted
+++ resolved
@@ -24,13 +24,8 @@
         final var accessTokenRequest = AccessTokenRequestDataHolder.class.cast(retval);
         final var tokenId = accessTokenRequest.getToken() == null ? "N/A" : accessTokenRequest.getToken().getId();
 
-<<<<<<< HEAD
         final var result = new ToStringBuilder(this, NO_CLASS_NAME_STYLE)
-                .append("oauth_token", tokenId)
-=======
-        final String result = new ToStringBuilder(this, NO_CLASS_NAME_STYLE)
                 .append("token", tokenId)
->>>>>>> 8bcc657d
                 .append("client_id", accessTokenRequest.getRegisteredService().getClientId())
                 .append("service", accessTokenRequest.getService().getId())
                 .append("grant_type", accessTokenRequest.getGrantType().getType())
