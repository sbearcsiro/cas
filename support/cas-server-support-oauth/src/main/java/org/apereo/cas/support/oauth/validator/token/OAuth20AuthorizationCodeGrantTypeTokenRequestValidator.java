package org.apereo.cas.support.oauth.validator.token;

import lombok.extern.slf4j.Slf4j;
import org.apereo.cas.audit.AuditableContext;
import org.apereo.cas.audit.AuditableExecution;
import org.apereo.cas.audit.AuditableExecutionResult;
import org.apereo.cas.services.ServicesManager;
import org.apereo.cas.support.oauth.OAuth20Constants;
import org.apereo.cas.support.oauth.OAuth20GrantTypes;
import org.apereo.cas.support.oauth.services.OAuthRegisteredService;
import org.apereo.cas.support.oauth.util.OAuth20Utils;
import org.apereo.cas.ticket.OAuthToken;
import org.apereo.cas.ticket.code.OAuthCode;
import org.apereo.cas.ticket.registry.TicketRegistry;
import org.apereo.cas.util.HttpRequestUtils;
import org.pac4j.core.context.J2EContext;
import org.pac4j.core.profile.ProfileManager;
import org.pac4j.core.profile.UserProfile;

import javax.servlet.http.HttpServletRequest;

/**
 * This is {@link OAuth20AuthorizationCodeGrantTypeTokenRequestValidator}.
 *
 * @author Misagh Moayyed
 * @since 5.3.0
 */
@Slf4j
public class OAuth20AuthorizationCodeGrantTypeTokenRequestValidator extends BaseOAuth20TokenRequestValidator {
    private final ServicesManager servicesManager;
    private final TicketRegistry ticketRegistry;

    public OAuth20AuthorizationCodeGrantTypeTokenRequestValidator(final ServicesManager servicesManager, final TicketRegistry ticketRegistry,
                                                                  final AuditableExecution registeredServiceAccessStrategyEnforcer) {
        super(registeredServiceAccessStrategyEnforcer);
        this.servicesManager = servicesManager;
        this.ticketRegistry = ticketRegistry;
    }

    @Override
    protected OAuth20GrantTypes getGrantType() {
        return OAuth20GrantTypes.AUTHORIZATION_CODE;
    }

    @Override
    protected boolean validateInternal(final J2EContext context, final String grantType,
                                       final ProfileManager manager, final UserProfile uProfile) {
<<<<<<< HEAD
        final var request = context.getRequest();
        final var clientId = uProfile.getId();
        final var redirectUri = request.getParameter(OAuth20Constants.REDIRECT_URI);
        final var registeredService = OAuth20Utils.getRegisteredOAuthServiceByClientId(this.servicesManager, clientId);

        LOGGER.debug("Received grant type [{}] with client id [{}] and redirect URI [{}]", grantType, clientId, redirectUri);
        final var valid = this.validator.checkParameterExist(request, OAuth20Constants.REDIRECT_URI)
            && this.validator.checkParameterExist(request, OAuth20Constants.CODE)
            && this.validator.checkCallbackValid(registeredService, redirectUri);
=======
        final HttpServletRequest request = context.getRequest();
        final String clientId = uProfile.getId();
        final String redirectUri = request.getParameter(OAuth20Constants.REDIRECT_URI);
        final OAuthRegisteredService clientRegisteredService = OAuth20Utils.getRegisteredOAuthServiceByClientId(this.servicesManager, clientId);

        LOGGER.debug("Received grant type [{}] with client id [{}] and redirect URI [{}]", grantType, clientId, redirectUri);
        final boolean valid = HttpRequestUtils.doesParameterExist(request, OAuth20Constants.REDIRECT_URI)
            && HttpRequestUtils.doesParameterExist(request, OAuth20Constants.CODE)
            && OAuth20Utils.checkCallbackValid(clientRegisteredService, redirectUri);
>>>>>>> 7fcd5d62

        if (valid) {
            final var code = context.getRequestParameter(OAuth20Constants.CODE);
            final OAuthToken token = ticketRegistry.getTicket(code, OAuthCode.class);
            if (token == null || token.isExpired()) {
                LOGGER.warn("Request OAuth code [{}] is not found or has expired", code);
                return false;
            }
            final String serviceId = token.getService().getId();
            final OAuthRegisteredService codeRegisteredService = OAuth20Utils.getRegisteredOAuthServiceByRedirectUri(this.servicesManager, serviceId);

            final AuditableContext audit = AuditableContext.builder()
                .service(token.getService())
                .authentication(token.getAuthentication())
                .registeredService(codeRegisteredService)
                .retrievePrincipalAttributesFromReleasePolicy(Boolean.TRUE)
                .build();
            final AuditableExecutionResult accessResult = this.registeredServiceAccessStrategyEnforcer.execute(audit);
            accessResult.throwExceptionIfNeeded();

            if (!clientRegisteredService.equals(codeRegisteredService)) {
                LOGGER.warn("The OAuth code [{}] issued to service [{}] does not match the registered service [{}] provided in the request given the redirect URI [{}]",
                    code, serviceId, clientRegisteredService.getName(), redirectUri);
                return false;
            }
            return true;
        }
        LOGGER.warn("Access token request cannot be validated for grant type [{}} and client id [{}] given the redirect URI [{}]", grantType, clientId, redirectUri);
        return false;
    }
}<|MERGE_RESOLUTION|>--- conflicted
+++ resolved
@@ -45,7 +45,6 @@
     @Override
     protected boolean validateInternal(final J2EContext context, final String grantType,
                                        final ProfileManager manager, final UserProfile uProfile) {
-<<<<<<< HEAD
         final var request = context.getRequest();
         final var clientId = uProfile.getId();
         final var redirectUri = request.getParameter(OAuth20Constants.REDIRECT_URI);
@@ -53,19 +52,8 @@
 
         LOGGER.debug("Received grant type [{}] with client id [{}] and redirect URI [{}]", grantType, clientId, redirectUri);
         final var valid = this.validator.checkParameterExist(request, OAuth20Constants.REDIRECT_URI)
-            && this.validator.checkParameterExist(request, OAuth20Constants.CODE)
-            && this.validator.checkCallbackValid(registeredService, redirectUri);
-=======
-        final HttpServletRequest request = context.getRequest();
-        final String clientId = uProfile.getId();
-        final String redirectUri = request.getParameter(OAuth20Constants.REDIRECT_URI);
-        final OAuthRegisteredService clientRegisteredService = OAuth20Utils.getRegisteredOAuthServiceByClientId(this.servicesManager, clientId);
-
-        LOGGER.debug("Received grant type [{}] with client id [{}] and redirect URI [{}]", grantType, clientId, redirectUri);
-        final boolean valid = HttpRequestUtils.doesParameterExist(request, OAuth20Constants.REDIRECT_URI)
             && HttpRequestUtils.doesParameterExist(request, OAuth20Constants.CODE)
             && OAuth20Utils.checkCallbackValid(clientRegisteredService, redirectUri);
->>>>>>> 7fcd5d62
 
         if (valid) {
             final var code = context.getRequestParameter(OAuth20Constants.CODE);
