package org.apereo.cas.support.oauth.web.audit;

import org.apache.commons.lang3.builder.ToStringBuilder;
import org.apereo.cas.CasProtocolConstants;
import org.apereo.cas.support.oauth.OAuth20Constants;
import org.apereo.cas.support.oauth.web.views.OAuth20UserProfileViewRenderer;
import org.apereo.cas.ticket.accesstoken.AccessToken;
import org.apereo.inspektr.audit.spi.support.ReturnValueAsStringResourceResolver;
import org.aspectj.lang.JoinPoint;

import java.util.Map;
import java.util.Objects;

import static org.apache.commons.lang3.builder.ToStringStyle.NO_CLASS_NAME_STYLE;

/**
 * The {@link OAuth20UserProfileDataAuditResourceResolver}.
 *
 * @author Dmitriy Kopylenko
 * @since 5.3.0
 */
public class OAuth20UserProfileDataAuditResourceResolver extends ReturnValueAsStringResourceResolver {
    @Override
    public String[] resolveFrom(final JoinPoint auditableTarget, final Object retval) {
        Objects.requireNonNull(retval, "User profile data must not be null");
        final var profileMap = Map.class.cast(retval);
        final var accessToken = AccessToken.class.cast(auditableTarget.getArgs()[0]);

<<<<<<< HEAD
        final var result = new ToStringBuilder(this, NO_CLASS_NAME_STYLE)
            .append("id", profileMap.get(MODEL_ATTRIBUTE_ID))
            .append("client_id", profileMap.get(CLIENT_ID))
            .append("service", profileMap.get(PARAMETER_SERVICE))
=======
        final String result = new ToStringBuilder(this, NO_CLASS_NAME_STYLE)
            .append("id", profileMap.get(OAuth20UserProfileViewRenderer.MODEL_ATTRIBUTE_ID))
            .append("client_id", profileMap.get(OAuth20Constants.CLIENT_ID))
            .append("service", profileMap.get(CasProtocolConstants.PARAMETER_SERVICE))
>>>>>>> 61c473e3
            .append("scopes", accessToken.getScopes())
            .append("attributes", profileMap.get(OAuth20UserProfileViewRenderer.MODEL_ATTRIBUTE_ATTRIBUTES))
            .toString();

        return new String[]{result};
    }
}<|MERGE_RESOLUTION|>--- conflicted
+++ resolved
@@ -26,17 +26,10 @@
         final var profileMap = Map.class.cast(retval);
         final var accessToken = AccessToken.class.cast(auditableTarget.getArgs()[0]);
 
-<<<<<<< HEAD
         final var result = new ToStringBuilder(this, NO_CLASS_NAME_STYLE)
-            .append("id", profileMap.get(MODEL_ATTRIBUTE_ID))
-            .append("client_id", profileMap.get(CLIENT_ID))
-            .append("service", profileMap.get(PARAMETER_SERVICE))
-=======
-        final String result = new ToStringBuilder(this, NO_CLASS_NAME_STYLE)
             .append("id", profileMap.get(OAuth20UserProfileViewRenderer.MODEL_ATTRIBUTE_ID))
             .append("client_id", profileMap.get(OAuth20Constants.CLIENT_ID))
             .append("service", profileMap.get(CasProtocolConstants.PARAMETER_SERVICE))
->>>>>>> 61c473e3
             .append("scopes", accessToken.getScopes())
             .append("attributes", profileMap.get(OAuth20UserProfileViewRenderer.MODEL_ATTRIBUTE_ATTRIBUTES))
             .toString();
