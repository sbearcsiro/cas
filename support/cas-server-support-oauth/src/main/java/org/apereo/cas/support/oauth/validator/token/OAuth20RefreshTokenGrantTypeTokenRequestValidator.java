--- conflicted
+++ resolved
@@ -38,17 +38,10 @@
     @Override
     protected boolean validateInternal(final J2EContext context, final String grantType,
                                        final ProfileManager manager, final UserProfile uProfile) {
-<<<<<<< HEAD
         final var request = context.getRequest();
-        if (!this.validator.checkParameterExist(request, OAuth20Constants.REFRESH_TOKEN)
-            || !this.validator.checkParameterExist(request, OAuth20Constants.CLIENT_ID)
-            || !this.validator.checkParameterExist(request, OAuth20Constants.CLIENT_SECRET)) {
-=======
-        final HttpServletRequest request = context.getRequest();
         if (!HttpRequestUtils.doesParameterExist(request, OAuth20Constants.REFRESH_TOKEN)
             || !HttpRequestUtils.doesParameterExist(request, OAuth20Constants.CLIENT_ID)
             || !HttpRequestUtils.doesParameterExist(request, OAuth20Constants.CLIENT_SECRET)) {
->>>>>>> 7fcd5d62
             return false;
         }
         final var token = request.getParameter(OAuth20Constants.REFRESH_TOKEN);
