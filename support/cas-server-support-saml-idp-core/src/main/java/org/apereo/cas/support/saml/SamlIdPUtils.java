package org.apereo.cas.support.saml;

import edu.umd.cs.findbugs.annotations.SuppressFBWarnings;
import lombok.SneakyThrows;
import lombok.experimental.UtilityClass;
import lombok.extern.slf4j.Slf4j;
import net.shibboleth.utilities.java.support.resolver.CriteriaSet;
import org.apache.commons.lang3.StringUtils;
import org.apereo.cas.services.RegisteredService;
import org.apereo.cas.services.ServicesManager;
import org.apereo.cas.support.saml.services.SamlRegisteredService;
import org.apereo.cas.support.saml.services.idp.metadata.SamlRegisteredServiceServiceProviderMetadataFacade;
import org.apereo.cas.support.saml.services.idp.metadata.cache.SamlRegisteredServiceCachingMetadataResolver;
import org.apereo.cas.util.CollectionUtils;
import org.opensaml.core.criterion.EntityIdCriterion;
import org.opensaml.messaging.context.MessageContext;
import org.opensaml.saml.common.messaging.context.SAMLEndpointContext;
import org.opensaml.saml.common.messaging.context.SAMLPeerEntityContext;
import org.opensaml.saml.common.xml.SAMLConstants;
import org.opensaml.saml.criterion.BindingCriterion;
import org.opensaml.saml.criterion.EntityRoleCriterion;
import org.opensaml.saml.metadata.resolver.ChainingMetadataResolver;
import org.opensaml.saml.metadata.resolver.MetadataResolver;
import org.opensaml.saml.metadata.resolver.RoleDescriptorResolver;
import org.opensaml.saml.metadata.resolver.impl.PredicateRoleDescriptorResolver;
import org.opensaml.saml.saml2.core.AuthnRequest;
import org.opensaml.saml.saml2.core.RequestAbstractType;
import org.opensaml.saml.saml2.metadata.AssertionConsumerService;
import org.opensaml.saml.saml2.metadata.Endpoint;
import org.opensaml.saml.saml2.metadata.EntityDescriptor;
import org.opensaml.saml.saml2.metadata.SPSSODescriptor;
import org.opensaml.saml.saml2.metadata.impl.AssertionConsumerServiceBuilder;

import java.util.Collection;
import java.util.List;
import java.util.Optional;
import java.util.stream.Collectors;

/**
 * This is {@link SamlIdPUtils}.
 *
 * @author Misagh Moayyed
 * @since 5.0.0
 */
@Slf4j
@UtilityClass
public class SamlIdPUtils {

    /**
     * Prepare peer entity saml endpoint.
     *
     * @param outboundContext the outbound context
     * @param adaptor         the adaptor
     * @param binding         the binding
     * @throws SamlException the saml exception
     */
    public static void preparePeerEntitySamlEndpointContext(final MessageContext outboundContext,
                                                            final SamlRegisteredServiceServiceProviderMetadataFacade adaptor,
                                                            final String binding) throws SamlException {
        final String entityId = adaptor.getEntityId();
        if (!adaptor.containsAssertionConsumerServices()) {
            throw new SamlException("No assertion consumer service could be found for entity " + entityId);
        }

        final var peerEntityContext = outboundContext.getSubcontext(SAMLPeerEntityContext.class, true);
        if (peerEntityContext == null) {
            throw new SamlException("SAMLPeerEntityContext could not be defined for entity " + entityId);
        }
        peerEntityContext.setEntityId(entityId);

        final var endpointContext = peerEntityContext.getSubcontext(SAMLEndpointContext.class, true);
        if (endpointContext == null) {
            throw new SamlException("SAMLEndpointContext could not be defined for entity " + entityId);
        }
        final Endpoint endpoint = adaptor.getAssertionConsumerService(binding);
        if (StringUtils.isBlank(endpoint.getBinding()) || StringUtils.isBlank(endpoint.getLocation())) {
            throw new SamlException("Assertion consumer service does not define a binding or location for " + entityId);
        }
        LOGGER.debug("Configured peer entity endpoint to be [{}] with binding [{}]", endpoint.getLocation(), endpoint.getBinding());
        endpointContext.setEndpoint(endpoint);
    }

    /**
     * Gets chaining metadata resolver for all saml services.
     *
     * @param servicesManager the services manager
     * @param entityID        the entity id
     * @param resolver        the resolver
     * @return the chaining metadata resolver for all saml services
     */
    @SneakyThrows
    @SuppressFBWarnings("PRMC_POSSIBLY_REDUNDANT_METHOD_CALLS")
    public static MetadataResolver getMetadataResolverForAllSamlServices(final ServicesManager servicesManager,
                                                                         final String entityID,
                                                                         final SamlRegisteredServiceCachingMetadataResolver resolver) {

<<<<<<< HEAD
        final var registeredServices = servicesManager.findServiceBy(SamlRegisteredService.class::isInstance);
        final List<MetadataResolver> resolvers;
        final var chainingMetadataResolver = new ChainingMetadataResolver();
=======
        final Collection<RegisteredService> registeredServices = servicesManager.findServiceBy(SamlRegisteredService.class::isInstance);
        final ChainingMetadataResolver chainingMetadataResolver = new ChainingMetadataResolver();
>>>>>>> 7fcd5d62

        final List<MetadataResolver> resolvers = registeredServices.stream()
            .filter(SamlRegisteredService.class::isInstance)
            .map(SamlRegisteredService.class::cast)
            .map(s -> SamlRegisteredServiceServiceProviderMetadataFacade.get(resolver, s, entityID))
            .filter(Optional::isPresent)
            .map(Optional::get)
            .map(SamlRegisteredServiceServiceProviderMetadataFacade::getMetadataResolver)
            .collect(Collectors.toList());

        LOGGER.debug("Located [{}] metadata resolvers to match against [{}]", resolvers, entityID);
        
        chainingMetadataResolver.setResolvers(resolvers);
        chainingMetadataResolver.setId(entityID);
        chainingMetadataResolver.initialize();
        return chainingMetadataResolver;
    }

    /**
     * Gets assertion consumer service for.
     *
     * @param authnRequest    the authn request
     * @param servicesManager the services manager
     * @param resolver        the resolver
     * @return the assertion consumer service for
     */
    public static AssertionConsumerService getAssertionConsumerServiceFor(final AuthnRequest authnRequest,
                                                                          final ServicesManager servicesManager,
                                                                          final SamlRegisteredServiceCachingMetadataResolver resolver) {
        try {
            final var acs = new AssertionConsumerServiceBuilder().buildObject();
            if (authnRequest.getAssertionConsumerServiceIndex() != null) {
                final var issuer = getIssuerFromSamlRequest(authnRequest);
                final var samlResolver = getMetadataResolverForAllSamlServices(servicesManager, issuer, resolver);
                final var criteriaSet = new CriteriaSet();
                criteriaSet.add(new EntityIdCriterion(issuer));
                criteriaSet.add(new EntityRoleCriterion(SPSSODescriptor.DEFAULT_ELEMENT_NAME));
                criteriaSet.add(new BindingCriterion(CollectionUtils.wrap(SAMLConstants.SAML2_POST_BINDING_URI)));

                final var it = samlResolver.resolve(criteriaSet);
                it.forEach(entityDescriptor -> {
                    final var spssoDescriptor = entityDescriptor.getSPSSODescriptor(SAMLConstants.SAML20P_NS);
                    final var acsEndpoints = spssoDescriptor.getAssertionConsumerServices();
                    if (acsEndpoints.isEmpty()) {
                        throw new IllegalArgumentException("Metadata resolved for entity id " + issuer + " has no defined ACS endpoints");
                    }
                    final int acsIndex = authnRequest.getAssertionConsumerServiceIndex();
                    if (acsIndex + 1 > acsEndpoints.size()) {
                        throw new IllegalArgumentException("AssertionConsumerService index specified in the request " + acsIndex + " is invalid "
                            + "since the total endpoints available to " + issuer + " is " + acsEndpoints.size());
                    }
                    final var foundAcs = acsEndpoints.get(acsIndex);
                    acs.setBinding(foundAcs.getBinding());
                    acs.setLocation(foundAcs.getLocation());
                    acs.setResponseLocation(foundAcs.getResponseLocation());
                    acs.setIndex(acsIndex);
                });
            } else {
                acs.setBinding(authnRequest.getProtocolBinding());
                acs.setLocation(authnRequest.getAssertionConsumerServiceURL());
                acs.setResponseLocation(authnRequest.getAssertionConsumerServiceURL());
                acs.setIndex(0);
                acs.setIsDefault(Boolean.TRUE);
            }

            LOGGER.debug("Resolved AssertionConsumerService from the request is [{}]", acs);
            if (StringUtils.isBlank(acs.getBinding())) {
                throw new SamlException("AssertionConsumerService has no protocol binding defined");
            }
            if (StringUtils.isBlank(acs.getLocation()) && StringUtils.isBlank(acs.getResponseLocation())) {
                throw new SamlException("AssertionConsumerService has no location or response location defined");
            }
            return acs;
        } catch (final Exception e) {
            throw new IllegalArgumentException(new SamlException(e.getMessage(), e));
        }
    }

    /**
     * Gets issuer from saml request.
     *
     * @param request the request
     * @return the issuer from saml request
     */
    public static String getIssuerFromSamlRequest(final RequestAbstractType request) {
        return request.getIssuer().getValue();
    }

    /**
     * Gets role descriptor resolver.
     *
     * @param adaptor              the adaptor
     * @param requireValidMetadata the require valid metadata
     * @return the role descriptor resolver
     * @throws Exception the exception
     */
    public static RoleDescriptorResolver getRoleDescriptorResolver(final SamlRegisteredServiceServiceProviderMetadataFacade adaptor,
                                                                   final boolean requireValidMetadata) throws Exception {
        return getRoleDescriptorResolver(adaptor.getMetadataResolver(), requireValidMetadata);
    }

    /**
     * Gets role descriptor resolver.
     *
     * @param metadata             the metadata
     * @param requireValidMetadata the require valid metadata
     * @return the role descriptor resolver
     * @throws Exception the exception
     */
    public static RoleDescriptorResolver getRoleDescriptorResolver(final MetadataResolver metadata,
                                                                   final boolean requireValidMetadata) throws Exception {
        final var roleDescriptorResolver = new PredicateRoleDescriptorResolver(metadata);
        roleDescriptorResolver.setSatisfyAnyPredicates(true);
        roleDescriptorResolver.setUseDefaultPredicateRegistry(true);
        roleDescriptorResolver.setRequireValidMetadata(requireValidMetadata);
        roleDescriptorResolver.initialize();
        return roleDescriptorResolver;
    }
}

<|MERGE_RESOLUTION|>--- conflicted
+++ resolved
@@ -94,14 +94,8 @@
                                                                          final String entityID,
                                                                          final SamlRegisteredServiceCachingMetadataResolver resolver) {
 
-<<<<<<< HEAD
         final var registeredServices = servicesManager.findServiceBy(SamlRegisteredService.class::isInstance);
-        final List<MetadataResolver> resolvers;
         final var chainingMetadataResolver = new ChainingMetadataResolver();
-=======
-        final Collection<RegisteredService> registeredServices = servicesManager.findServiceBy(SamlRegisteredService.class::isInstance);
-        final ChainingMetadataResolver chainingMetadataResolver = new ChainingMetadataResolver();
->>>>>>> 7fcd5d62
 
         final List<MetadataResolver> resolvers = registeredServices.stream()
             .filter(SamlRegisteredService.class::isInstance)
