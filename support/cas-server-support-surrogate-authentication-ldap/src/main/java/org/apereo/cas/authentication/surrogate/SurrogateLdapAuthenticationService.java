--- conflicted
+++ resolved
@@ -53,15 +53,7 @@
                 CollectionUtils.wrapList(id, surrogate));
             LOGGER.debug("Using search filter to locate surrogate accounts for [{}]: [{}]", id, filter);
 
-<<<<<<< HEAD
-            final var filter = LdapUtils.newLdaptiveSearchFilter(ldapProperties.getSurrogateSearchFilter(), CollectionUtils.wrap(surrogate));
-            LOGGER.debug("Using search filter: [{}]", filter);
-
-            final var response = LdapUtils.executeSearchOperation(this.connectionFactory,
-                    ldapProperties.getBaseDn(), filter);
-=======
             final Response<SearchResult> response = LdapUtils.executeSearchOperation(this.connectionFactory, ldapProperties.getBaseDn(), filter);
->>>>>>> 2ce970c9
             LOGGER.debug("LDAP response: [{}]", response);
             return LdapUtils.containsResultEntry(response);
         } catch (final Exception e) {
@@ -74,18 +66,10 @@
     public List<String> getEligibleAccountsForSurrogateToProxy(final String username) {
         final List<String> eligible = new ArrayList<>();
         try {
-<<<<<<< HEAD
             final var filter = LdapUtils.newLdaptiveSearchFilter(ldapProperties.getSearchFilter(), CollectionUtils.wrap(username));
-            LOGGER.debug("Using search filter: [{}]", filter);
-
-            final var response = LdapUtils.executeSearchOperation(this.connectionFactory,
-                    ldapProperties.getBaseDn(), filter);
-=======
-            final SearchFilter filter = LdapUtils.newLdaptiveSearchFilter(ldapProperties.getSearchFilter(), CollectionUtils.wrap(username));
             LOGGER.debug("Using search filter to find eligible accounts: [{}]", filter);
 
             final Response<SearchResult> response = LdapUtils.executeSearchOperation(this.connectionFactory, ldapProperties.getBaseDn(), filter);
->>>>>>> 2ce970c9
             LOGGER.debug("LDAP response: [{}]", response);
 
             if (!LdapUtils.containsResultEntry(response)) {
@@ -93,26 +77,17 @@
                 return eligible;
             }
 
-<<<<<<< HEAD
             final var ldapEntry = response.getResult().getEntry();
             final var attribute = ldapEntry.getAttribute(ldapProperties.getMemberAttributeName());
-=======
-            final LdapEntry ldapEntry = response.getResult().getEntry();
-            final LdapAttribute attribute = ldapEntry.getAttribute(ldapProperties.getMemberAttributeName());
             LOGGER.debug("Locating LDAP entry [{}] with attribute [{}]", ldapEntry, attribute);
 
->>>>>>> 2ce970c9
             if (attribute == null || attribute.getStringValues().isEmpty()) {
                 LOGGER.warn("Attribute not found or has no values");
                 return eligible;
             }
 
-<<<<<<< HEAD
             final var pattern = RegexUtils.createPattern(ldapProperties.getMemberAttributeValueRegex());
-=======
-            final Pattern pattern = RegexUtils.createPattern(ldapProperties.getMemberAttributeValueRegex());
             LOGGER.debug("Constructed attribute value regex pattern [{}]", pattern.pattern());
->>>>>>> 2ce970c9
             eligible.addAll(
                 attribute.getStringValues()
                     .stream()
