--- conflicted
+++ resolved
@@ -250,15 +250,7 @@
                     cfg.setWantsAssertionsSigned(saml.isWantsAssertionsSigned());
 
                     if (StringUtils.isNotBlank(saml.getAuthnContextClassRef())) {
-<<<<<<< HEAD
-                        /*
-                         * AuthContextClassRef element require comparison rule to be used to evaluate the specified
-                         * authentication methods. If not explicitly specified "exact" rule will be used by default.
-                         */
-                        cfg.setComparisonType(saml.getAuthnContextComparisonType());
-=======
                         cfg.setComparisonType(saml.getAuthnContextComparisonType().toUpperCase());
->>>>>>> 2df6651d
                         cfg.setAuthnContextClassRef(saml.getAuthnContextClassRef());
                     }
                     if (StringUtils.isNotBlank(saml.getKeystoreAlias())) {
