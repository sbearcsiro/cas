--- conflicted
+++ resolved
@@ -146,13 +146,8 @@
         final var clientCredential = new ClientCredential(credentials, client.getName());
         final var authenticationResult =
             this.authenticationSystemSupport.handleAndFinalizeSingleAuthenticationTransaction(service, clientCredential);
-<<<<<<< HEAD
-        final var tgt = this.centralAuthenticationService.createTicketGrantingTicket(authenticationResult);
-        WebUtils.putTicketGrantingTicketInScopes(context, tgt);
-=======
         WebUtils.putAuthentication(authenticationResult.getAuthentication(), context);
         WebUtils.putAuthenticationResult(authenticationResult, context);
->>>>>>> 7fcd5d62
         return success();
     }
 
@@ -219,13 +214,8 @@
      * @param name Name of the provider
      */
     private String getCssClass(final String name) {
-<<<<<<< HEAD
         var computedCssClass = "fa fa-lock";
-        if (name != null) {
-=======
-        String computedCssClass = "fa fa-lock";
         if (StringUtils.isNotBlank(name)) {
->>>>>>> 7fcd5d62
             computedCssClass = computedCssClass.concat(" " + PAC4J_CLIENT_CSS_CLASS_SUBSTITUTION_PATTERN.matcher(name).replaceAll("-"));
         }
         LOGGER.debug("cssClass for [{}] is [{}]", name, computedCssClass);
@@ -293,12 +283,6 @@
     }
 
     private Service restoreAuthenticationRequestInContext(final RequestContext requestContext, final J2EContext webContext, final String clientName) {
-<<<<<<< HEAD
-        delegatedSessionCookieManager.restore(webContext);
-        final var client = (BaseClient<Credentials, CommonProfile>) this.clients.findClient(clientName);
-        final var service = delegatedClientWebflowManager.retrieve(requestContext, webContext, client);
-        return service;
-=======
         try {
             delegatedSessionCookieManager.restore(webContext);
             final BaseClient<Credentials, CommonProfile> client = (BaseClient<Credentials, CommonProfile>) this.clients.findClient(clientName);
@@ -308,7 +292,6 @@
             LOGGER.error(e.getMessage(), e);
         }
         throw new UnauthorizedServiceException(UnauthorizedServiceException.CODE_UNAUTHZ_SERVICE, "Service unauthorized");
->>>>>>> 7fcd5d62
     }
 
     /**
