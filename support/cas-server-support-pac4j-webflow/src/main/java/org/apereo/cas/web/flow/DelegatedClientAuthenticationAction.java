--- conflicted
+++ resolved
@@ -189,17 +189,9 @@
      * @param context The current webflow context
      */
     protected void prepareForLoginPage(final RequestContext context) {
-<<<<<<< HEAD
-        final Service service = WebUtils.getService(context);
-        final var request = WebUtils.getHttpServletRequestFromExternalWebflowContext(context);
-        final var response = WebUtils.getHttpServletResponseFromExternalWebflowContext(context);
-=======
         final Service currentService = WebUtils.getService(context);
-        final WebApplicationService service = authenticationRequestServiceSelectionStrategies.resolveService(currentService, WebApplicationService.class);
-
-        final HttpServletRequest request = WebUtils.getHttpServletRequestFromExternalWebflowContext(context);
-        final HttpServletResponse response = WebUtils.getHttpServletResponseFromExternalWebflowContext(context);
->>>>>>> 8bcc657d
+        final var service = authenticationRequestServiceSelectionStrategies.resolveService(currentService, WebApplicationService.class);
+
         final WebContext webContext = Pac4jUtils.getPac4jJ2EContext(request, response);
 
         final Set<ProviderLoginPageConfiguration> urls = new LinkedHashSet<>();
@@ -209,11 +201,7 @@
             .map(IndirectClient.class::cast)
             .forEach(client -> {
                 try {
-<<<<<<< HEAD
-                    final var provider = buildProviderConfiguration(client, webContext);
-=======
-                    final Optional<ProviderLoginPageConfiguration> provider = buildProviderConfiguration(client, webContext, service);
->>>>>>> 8bcc657d
+                    final var provider = buildProviderConfiguration(client, webContext, service);
                     provider.ifPresent(urls::add);
                 } catch (final Exception e) {
                     LOGGER.error("Cannot process client [{}]", client, e);
@@ -227,45 +215,36 @@
         }
     }
 
-<<<<<<< HEAD
-    private Optional<ProviderLoginPageConfiguration> buildProviderConfiguration(final IndirectClient client, final WebContext webContext) {
-        final var name = client.getName();
+    private Optional<ProviderLoginPageConfiguration> buildProviderConfiguration(final IndirectClient client, final WebContext webContext,
+                                                                                final WebApplicationService service) {
         final var matcher = PAC4J_CLIENT_SUFFIX_PATTERN.matcher(client.getClass().getSimpleName());
         final var type = matcher.replaceAll(StringUtils.EMPTY).toLowerCase();
         final var redirectUrl = DelegatedClientNavigationController.ENDPOINT_REDIRECT
-            + "?" + Pac4jConstants.DEFAULT_CLIENT_NAME_PARAMETER + "=" + name;
-=======
-    private Optional<ProviderLoginPageConfiguration> buildProviderConfiguration(final IndirectClient client, final WebContext webContext,
-                                                                                final WebApplicationService service) {
-        final String name = client.getName();
-        final Matcher matcher = PAC4J_CLIENT_SUFFIX_PATTERN.matcher(client.getClass().getSimpleName());
-        final String type = matcher.replaceAll(StringUtils.EMPTY).toLowerCase();
-        final UriComponentsBuilder uriBuilder = UriComponentsBuilder
+        final var uriBuilder = UriComponentsBuilder
             .fromUriString(DelegatedClientNavigationController.ENDPOINT_REDIRECT)
             .queryParam(Pac4jConstants.DEFAULT_CLIENT_NAME_PARAMETER, name);
 
         if (service != null) {
-            final String sourceParam = service.getSource();
-            final String serviceParam = service.getOriginalUrl();
+            final var sourceParam = service.getSource();
+            final var serviceParam = service.getOriginalUrl();
             if (StringUtils.isNotBlank(sourceParam) && StringUtils.isNotBlank(serviceParam)) {
                 uriBuilder.queryParam(sourceParam, serviceParam);
             }
         }
 
-        final String methodParam = webContext.getRequestParameter(CasProtocolConstants.PARAMETER_METHOD);
+        final var methodParam = webContext.getRequestParameter(CasProtocolConstants.PARAMETER_METHOD);
         if (StringUtils.isNotBlank(methodParam)) {
             uriBuilder.queryParam(CasProtocolConstants.PARAMETER_METHOD, methodParam);
         }
-        final String localeParam = webContext.getRequestParameter(this.localeParamName);
+        final var localeParam = webContext.getRequestParameter(this.localeParamName);
         if (StringUtils.isNotBlank(localeParam)) {
             uriBuilder.queryParam(this.localeParamName, localeParam);
         }
-        final String themeParam = webContext.getRequestParameter(this.themeParamName);
+        final var themeParam = webContext.getRequestParameter(this.themeParamName);
         if (StringUtils.isNotBlank(themeParam)) {
             uriBuilder.queryParam(this.themeParamName, themeParam);
         }
-        final String redirectUrl = uriBuilder.toUriString();
->>>>>>> 8bcc657d
+        final var redirectUrl = uriBuilder.toUriString();
         final boolean autoRedirect = (Boolean) client.getCustomProperties().getOrDefault("autoRedirect", Boolean.FALSE);
         final var p = new ProviderLoginPageConfiguration(name, redirectUrl, type, getCssClass(name), autoRedirect);
         return Optional.of(p);
