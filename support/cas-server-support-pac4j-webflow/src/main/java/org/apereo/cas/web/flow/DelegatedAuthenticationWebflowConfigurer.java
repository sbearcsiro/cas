package org.apereo.cas.web.flow;

import lombok.extern.slf4j.Slf4j;
import org.apereo.cas.configuration.CasConfigurationProperties;
import org.apereo.cas.web.flow.configurer.AbstractCasWebflowConfigurer;
import org.apereo.cas.web.support.WebUtils;
import org.springframework.context.ApplicationContext;
import org.springframework.web.servlet.ModelAndView;
import org.springframework.webflow.action.AbstractAction;
import org.springframework.webflow.definition.registry.FlowDefinitionRegistry;
import org.springframework.webflow.engine.ActionState;
import org.springframework.webflow.engine.DecisionState;
import org.springframework.webflow.engine.Flow;
import org.springframework.webflow.engine.ViewState;
import org.springframework.webflow.engine.builder.support.FlowBuilderServices;
import org.springframework.webflow.execution.Action;
import org.springframework.webflow.execution.Event;
import org.springframework.webflow.execution.RequestContext;

import javax.servlet.http.HttpServletRequest;
import javax.servlet.http.HttpServletResponse;
import java.util.Optional;

/**
 * The {@link DelegatedAuthenticationWebflowConfigurer} is responsible for
 * adjusting the CAS webflow context for pac4j integration.
 *
 * @author Misagh Moayyed
 * @since 4.2
 */
@Slf4j
public class DelegatedAuthenticationWebflowConfigurer extends AbstractCasWebflowConfigurer {
    private final Action saml2ClientLogoutAction;

    public DelegatedAuthenticationWebflowConfigurer(final FlowBuilderServices flowBuilderServices,
                                                    final FlowDefinitionRegistry loginFlowDefinitionRegistry,
                                                    final FlowDefinitionRegistry logoutFlowDefinitionRegistry,
                                                    final Action saml2ClientLogoutAction,
                                                    final ApplicationContext applicationContext,
                                                    final CasConfigurationProperties casProperties) {
        super(flowBuilderServices, loginFlowDefinitionRegistry, applicationContext, casProperties);
        setLogoutFlowDefinitionRegistry(logoutFlowDefinitionRegistry);
        this.saml2ClientLogoutAction = saml2ClientLogoutAction;
    }

    @Override
    protected void doInitialize() {
        final var flow = getLoginFlow();
        if (flow != null) {
            createClientActionActionState(flow);
            createStopWebflowViewState(flow);
            createSaml2ClientLogoutAction();
        }
    }

    private void createSaml2ClientLogoutAction() {
        final var logoutFlow = getLogoutFlow();
        final var state = getState(logoutFlow, CasWebflowConstants.STATE_ID_FINISH_LOGOUT, DecisionState.class);
        state.getEntryActionList().add(saml2ClientLogoutAction);
    }

    private void createClientActionActionState(final Flow flow) {
<<<<<<< HEAD
        final var actionState = createActionState(flow, CasWebflowConstants.STATE_ID_CLIENT_ACTION,
                createEvaluateAction(CasWebflowConstants.STATE_ID_CLIENT_ACTION));
        actionState.getTransitionSet().add(createTransition(CasWebflowConstants.TRANSITION_ID_SUCCESS,
                CasWebflowConstants.STATE_ID_SEND_TICKET_GRANTING_TICKET));
=======
        final ActionState actionState = createActionState(flow, CasWebflowConstants.STATE_ID_CLIENT_ACTION, createEvaluateAction(CasWebflowConstants.STATE_ID_CLIENT_ACTION));
        actionState.getTransitionSet().add(createTransition(CasWebflowConstants.TRANSITION_ID_SUCCESS, CasWebflowConstants.STATE_ID_SEND_TICKET_GRANTING_TICKET));
>>>>>>> 7fcd5d62
        actionState.getTransitionSet().add(createTransition(CasWebflowConstants.TRANSITION_ID_ERROR, getStartState(flow).getId()));
        actionState.getTransitionSet().add(createTransition(CasWebflowConstants.TRANSITION_ID_STOP, CasWebflowConstants.STATE_ID_STOP_WEBFLOW));
        setStartState(flow, actionState);
        registerMultifactorProvidersStateTransitionsIntoWebflow(actionState);
    }

    private void createStopWebflowViewState(final Flow flow) {
<<<<<<< HEAD
        final var state = createViewState(flow, CasWebflowConstants.STATE_ID_STOP_WEBFLOW,
            CasWebflowConstants.VIEW_ID_PAC4J_STOP_WEBFLOW);
        state.getEntryActionList().add(new AbstractAction() {
            @Override
            protected Event doExecute(final RequestContext requestContext) {
                final var request = WebUtils.getHttpServletRequestFromExternalWebflowContext(requestContext);
                final var response = WebUtils.getHttpServletResponseFromExternalWebflowContext(requestContext);
                final var mv = DelegatedClientAuthenticationAction.hasDelegationRequestFailed(request,
                        response.getStatus());
=======
        final ViewState state = createViewState(flow, CasWebflowConstants.STATE_ID_STOP_WEBFLOW, CasWebflowConstants.VIEW_ID_PAC4J_STOP_WEBFLOW);
        state.getEntryActionList().add(new AbstractAction() {
            @Override
            protected Event doExecute(final RequestContext requestContext) {
                final HttpServletRequest request = WebUtils.getHttpServletRequestFromExternalWebflowContext(requestContext);
                final HttpServletResponse response = WebUtils.getHttpServletResponseFromExternalWebflowContext(requestContext);
                final Optional<ModelAndView> mv = DelegatedClientAuthenticationAction.hasDelegationRequestFailed(request, response.getStatus());
>>>>>>> 7fcd5d62
                mv.ifPresent(modelAndView -> modelAndView.getModel().forEach((k, v) -> requestContext.getFlowScope().put(k, v)));
                return null;
            }
        });
    }
}<|MERGE_RESOLUTION|>--- conflicted
+++ resolved
@@ -60,15 +60,8 @@
     }
 
     private void createClientActionActionState(final Flow flow) {
-<<<<<<< HEAD
-        final var actionState = createActionState(flow, CasWebflowConstants.STATE_ID_CLIENT_ACTION,
-                createEvaluateAction(CasWebflowConstants.STATE_ID_CLIENT_ACTION));
-        actionState.getTransitionSet().add(createTransition(CasWebflowConstants.TRANSITION_ID_SUCCESS,
-                CasWebflowConstants.STATE_ID_SEND_TICKET_GRANTING_TICKET));
-=======
         final ActionState actionState = createActionState(flow, CasWebflowConstants.STATE_ID_CLIENT_ACTION, createEvaluateAction(CasWebflowConstants.STATE_ID_CLIENT_ACTION));
         actionState.getTransitionSet().add(createTransition(CasWebflowConstants.TRANSITION_ID_SUCCESS, CasWebflowConstants.STATE_ID_SEND_TICKET_GRANTING_TICKET));
->>>>>>> 7fcd5d62
         actionState.getTransitionSet().add(createTransition(CasWebflowConstants.TRANSITION_ID_ERROR, getStartState(flow).getId()));
         actionState.getTransitionSet().add(createTransition(CasWebflowConstants.TRANSITION_ID_STOP, CasWebflowConstants.STATE_ID_STOP_WEBFLOW));
         setStartState(flow, actionState);
@@ -76,25 +69,13 @@
     }
 
     private void createStopWebflowViewState(final Flow flow) {
-<<<<<<< HEAD
-        final var state = createViewState(flow, CasWebflowConstants.STATE_ID_STOP_WEBFLOW,
-            CasWebflowConstants.VIEW_ID_PAC4J_STOP_WEBFLOW);
+        final ViewState state = createViewState(flow, CasWebflowConstants.STATE_ID_STOP_WEBFLOW, CasWebflowConstants.VIEW_ID_PAC4J_STOP_WEBFLOW);
         state.getEntryActionList().add(new AbstractAction() {
             @Override
             protected Event doExecute(final RequestContext requestContext) {
                 final var request = WebUtils.getHttpServletRequestFromExternalWebflowContext(requestContext);
                 final var response = WebUtils.getHttpServletResponseFromExternalWebflowContext(requestContext);
-                final var mv = DelegatedClientAuthenticationAction.hasDelegationRequestFailed(request,
-                        response.getStatus());
-=======
-        final ViewState state = createViewState(flow, CasWebflowConstants.STATE_ID_STOP_WEBFLOW, CasWebflowConstants.VIEW_ID_PAC4J_STOP_WEBFLOW);
-        state.getEntryActionList().add(new AbstractAction() {
-            @Override
-            protected Event doExecute(final RequestContext requestContext) {
-                final HttpServletRequest request = WebUtils.getHttpServletRequestFromExternalWebflowContext(requestContext);
-                final HttpServletResponse response = WebUtils.getHttpServletResponseFromExternalWebflowContext(requestContext);
                 final Optional<ModelAndView> mv = DelegatedClientAuthenticationAction.hasDelegationRequestFailed(request, response.getStatus());
->>>>>>> 7fcd5d62
                 mv.ifPresent(modelAndView -> modelAndView.getModel().forEach((k, v) -> requestContext.getFlowScope().put(k, v)));
                 return null;
             }
