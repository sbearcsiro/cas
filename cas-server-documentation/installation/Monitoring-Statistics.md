--- conflicted
+++ resolved
@@ -147,34 +147,7 @@
 
 {% endhighlight %}
 
-<<<<<<< HEAD
-=======
 Various metrics can also be reported via JMX. Metrics are exposes via JMX MBeans.
-
-{% highlight xml %}
-
-<metrics:reporter type="jmx" metric-registry="metrics" />
-
-{% endhighlight %}
-
-To explore this you can use VisualVM (which ships with most JDKs as jvisualvm) with the VisualVM-MBeans plugins installed or JConsole (which ships with most JDKs as jconsole):
-
-![](http://i.imgur.com/g8fmUlE.png)
-
-Additionally, various metrics on JVM performance and data are also reported. The metrics contain a number of reusable gauges and metric sets which allow you to easily instrument JVM internals.
-
-{% highlight xml %}
-
-<metrics:register metric-registry="metrics">
-    <bean metrics:name="jvm.gc" class="com.codahale.metrics.jvm.GarbageCollectorMetricSet" />
-    <bean metrics:name="jvm.memory" class="com.codahale.metrics.jvm.MemoryUsageGaugeSet" />
-    <bean metrics:name="jvm.thread-states" class="com.codahale.metrics.jvm.ThreadStatesGaugeSet" />
-    <bean metrics:name="jvm.fd.usage" class="com.codahale.metrics.jvm.FileDescriptorRatioGauge" />
-</metrics:register>
-
-{% endhighlight %}
-
->>>>>>> 6b026561
 Supported metrics include:
 
 - Run count and elapsed times for all supported garbage collectors
@@ -294,22 +267,4 @@
 
 ### SSO Sessions Report
 
-<<<<<<< HEAD
-CAS also provides a `/statistics/ssosessions` endpoint that produces a report of all active non-expired SSO sessions. The output of this endpoint is a JSON representation of SSO sessions that is rendered into a modest visualization:
-
-![](https://cloud.githubusercontent.com/assets/1205228/6801195/fcf77186-d1e2-11e4-8059-cfa1d7e80d83.PNG)
-
-By default, ticket-granting ticket ids are not shown. This behavior can be controlled via `cas.properties`:
-
-{% highlight properties %}
-
-##
-# Reports
-#
-# Setting to whether include the ticket granting ticket id in the report
-# sso.sessions.include.tgt=false
-
-{% endhighlight %}
-=======
-CAS also provides a `/statistics/ssosessions` endpoint that produces a report of all active non-expired SSO sessions. The output of this endpoint is a JSON representation of SSO sessions that is rendered into a modest visualization.
->>>>>>> 6b026561
+CAS also provides a `/statistics/ssosessions` endpoint that produces a report of all active non-expired SSO sessions. The output of this endpoint is a JSON representation of SSO sessions that is rendered into a modest visualization.