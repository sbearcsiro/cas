--- conflicted
+++ resolved
@@ -21,7 +21,6 @@
 <h1>Authentication</h1>
 <ul>
 
-<<<<<<< HEAD
     <li><a href="/$version/installation/Configuring-Authentication-Components.html">Authentication</a>
         <ul>
             <li><a href="/$version/installation/Database-Authentication.html">Database</a></li>
@@ -34,6 +33,7 @@
             <li><a href="/$version/installation/YubiKey-Authentication.html">YubiKey</a></li>
             <li><a href="/$version/installation/JWT-Authentication.html">JWT</a></li>
             <li><a href="/$version/installation/Stormpath-Authentication.html">Stormpath</a></li>
+      <li><a href="/$version/installation/Basic-Authentication.html">Basic</a></li>
             <li><a href="/$version/installation/Shiro-Authentication.html">Apache Shiro</a></li>
             <li><a href="/$version/installation/MongoDb-Authentication.html">MongoDb</a></li>
             <li><a href="/$version/installation/Pac4j-Authentication.html">Pac4j</a></li>
@@ -46,32 +46,6 @@
             <li><a href="/$version/installation/Logout-Single-Signout.html">Logout & SLO</a></li>
         </ul>
     </li>
-=======
-  <li><a href="/$version/installation/Configuring-Authentication-Components.html">Authentication</a>
-    <ul>
-      <li><a href="/$version/installation/Database-Authentication.html">Database</a></li>
-      <li><a href="/$version/installation/JAAS-Authentication.html">JAAS</a></li>
-      <li><a href="/$version/installation/LDAP-Authentication.html">LDAP</a></li>
-      <li><a href="/$version/installation/OAuth-OpenId-Authentication.html">OAuth/OpenId</a></li>
-      <li><a href="/$version/installation/RADIUS-Authentication.html">RADIUS</a></li>
-      <li><a href="/$version/installation/SPNEGO-Authentication.html">SPNEGO</a></li>
-      <li><a href="/$version/installation/Remote-Address-Authentication.html">Remote Address</a></li>
-      <li><a href="/$version/installation/YubiKey-Authentication.html">YubiKey</a></li>
-      <li><a href="/$version/installation/Stormpath-Authentication.html">Stormpath</a></li>
-      <li><a href="/$version/installation/Basic-Authentication.html">Basic</a></li>
-      <li><a href="/$version/installation/Shiro-Authentication.html">Apache Shiro</a></li>
-      <li><a href="/$version/installation/MongoDb-Authentication.html">MongoDb</a></li>
-      <li><a href="/$version/installation/Pac4j-Authentication.html">Pac4j</a></li>
-      <li><a href="/$version/installation/Whitelist-Authentication.html">Whitelist</a></li>
-      <li><a href="/$version/installation/Blacklist-Authentication.html">Blacklist</a></li>
-      <li><a href="/$version/installation/Configuring-Proxy-Authentication.html">Proxy Authentication</a></li>
-      <li><a href="/$version/installation/Configuring-Multifactor-Authentication.html">MFA</a></li>
-      <li><a href="/$version/installation/Configuring-Authentication-Throttling.html">Throttling</a></li>
-      <li><a href="/$version/installation/Configuring-SSO-Session-Cookie.html">SSO Session Cookie</a></li>
-      <li><a href="/$version/installation/Logout-Single-Signout.html">Logout & SLO</a></li>
-    </ul>
-  </li>
->>>>>>> d0092482
 </ul>
 
 <h1>Ticketing</h1>
