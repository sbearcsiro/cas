--- conflicted
+++ resolved
@@ -1,140 +1,136 @@
-#
-# Licensed to Apereo under one or more contributor license
-# agreements. See the NOTICE file distributed with this work
-# for additional information regarding copyright ownership.
-# Apereo licenses this file to you under the Apache License,
-# Version 2.0 (the "License"); you may not use this file
-# except in compliance with the License.  You may obtain a
-# copy of the License at the following location:
-#
-#   http://www.apache.org/licenses/LICENSE-2.0
-#
-# Unless required by applicable law or agreed to in writing,
-# software distributed under the License is distributed on an
-# "AS IS" BASIS, WITHOUT WARRANTIES OR CONDITIONS OF ANY
-# KIND, either express or implied.  See the License for the
-# specific language governing permissions and limitations
-# under the License.
-#
-
-server.name=https://jasigcas.herokuapp.com
-<<<<<<< HEAD
-server.prefix=${server.name}/cas
-=======
-server.prefix=${server.name}
->>>>>>> 4864a252
-
-# Spring Security's EL-based access rules for the /status URI of CAS that exposes health check information
-cas.securityContext.status.access=hasIpAddress('127.0.0.1')
-
-# Spring Security's EL-based access rules for the /statistics URI of CAS that exposes stats about the CAS server
-cas.securityContext.statistics.access=hasIpAddress('127.0.0.1')
-cas.themeResolver.defaultThemeName=cas-theme-default
-
-# Path prefix for where views are to be found
-# cas.viewResolver.defaultViewsPathPrefix=/WEB-INF/view/jsp/default/ui/
-
-# Location of the Spring xml config file where views may be collected
-# cas.viewResolver.xmlFile=/META-INF/spring/views.xml
-
-##
-# Unique CAS node name
-# host.name is used to generate unique Service Ticket IDs and SAMLArtifacts.  This is usually set to the specific
-# hostname of the machine running the CAS node, but it could be any label so long as it is unique in the cluster.
-host.name=jasigcas.herokuapp.com
-
-##
-# Database flavors for Hibernate
-#
-# One of these is needed if you are storing Services or Tickets in an RDBMS via JPA.
-#
-# database.hibernate.dialect=org.hibernate.dialect.OracleDialect
-# database.hibernate.dialect=org.hibernate.dialect.MySQLInnoDBDialect
-# database.hibernate.dialect=org.hibernate.dialect.HSQLDialect
-
-##
-# CAS Logout Behavior
-# WEB-INF/cas-servlet.xml
-#
-# Specify whether CAS should redirect to the specified service parameter on /logout requests
-# cas.logout.followServiceRedirects=false
-
-# Specifies the time, in seconds, between client requests before the servlet container will invalidate this session.
-# terminate.web.session.timeout=2
-
-##
-# Single Sign-On Session Timeouts
-# Defaults sourced from WEB-INF/spring-configuration/ticketExpirationPolices.xml
-#
-# Maximum session timeout - TGT will expire in maxTimeToLiveInSeconds regardless of usage
-# tgt.maxTimeToLiveInSeconds=28800
-#
-# Idle session timeout -  TGT will expire sooner than maxTimeToLiveInSeconds if no further requests
-# for STs occur within timeToKillInSeconds
-# tgt.timeToKillInSeconds=7200
-
-##
-# Service Ticket Timeout
-# Default sourced from WEB-INF/spring-configuration/ticketExpirationPolices.xml
-#
-# Service Ticket timeout - typically kept short as a control against replay attacks, default is 10s.  You'll want to
-# increase this timeout if you are manually testing service ticket creation/validation via tamperdata or similar tools
-# st.timeToKillInSeconds=10
-
-## 
-# Http Client Settings
-#
-# The http client read timeout in milliseconds
-# http.client.read.timeout=5000
-
-# The http client connection timeout in milliseconds
-# http.client.connection.timeout=5000          
-#
-# The http client truststore file, in addition to the default's
-# http.client.truststore.file=classpath:truststore.jks
-#
-# The http client truststore's password
-# http.client.truststore.psw=changeit
-          
-##
-# Single Logout Out Callbacks
-# Default sourced from WEB-INF/spring-configuration/argumentExtractorsConfiguration.xml
-#
-# To turn off all back channel SLO requests set this to true
-# slo.callbacks.disabled=false
-#
-# To send callbacks to endpoints synchronously, set this to false
-# slo.callbacks.asynchronous=true
-
-##
-# Service Registry Periodic Reloading Scheduler
-# Default sourced from WEB-INF/spring-configuration/applicationContext.xml
-#
-# Force a startup delay of 2 minutes.
-# service.registry.quartz.reloader.startDelay=120000
-# 
-# Reload services every 2 minutes
-# service.registry.quartz.reloader.repeatInterval=120000
-
-##
-# Log4j
-# Default sourced from WEB-INF/spring-configuration/log4jConfiguration.xml:
-#
-# It is often time helpful to externalize log4j.xml to a system path to preserve settings between upgrades.
-# e.g. log4j.config.location=/etc/cas/log4j.xml
-# log4j.config.location=classpath:log4j.xml
-#
-# log4j refresh interval in millis
-# log4j.refresh.interval=60000
-
-##
-# Password Policy
-#
-# Warn all users of expiration date regardless of warningDays value.
-password.policy.warnAll=false
-
-# Threshold number of days to begin displaying password expiration warnings.
-password.policy.warningDays=30
-
-# URL to which the user will be redirected to change the password.
-password.policy.url=https://password.example.edu/change
+#
+# Licensed to Apereo under one or more contributor license
+# agreements. See the NOTICE file distributed with this work
+# for additional information regarding copyright ownership.
+# Apereo licenses this file to you under the Apache License,
+# Version 2.0 (the "License"); you may not use this file
+# except in compliance with the License.  You may obtain a
+# copy of the License at the following location:
+#
+#   http://www.apache.org/licenses/LICENSE-2.0
+#
+# Unless required by applicable law or agreed to in writing,
+# software distributed under the License is distributed on an
+# "AS IS" BASIS, WITHOUT WARRANTIES OR CONDITIONS OF ANY
+# KIND, either express or implied.  See the License for the
+# specific language governing permissions and limitations
+# under the License.
+#
+
+server.name=https://jasigcas.herokuapp.com
+server.prefix=${server.name}
+
+# Spring Security's EL-based access rules for the /status URI of CAS that exposes health check information
+cas.securityContext.status.access=hasIpAddress('127.0.0.1')
+
+# Spring Security's EL-based access rules for the /statistics URI of CAS that exposes stats about the CAS server
+cas.securityContext.statistics.access=hasIpAddress('127.0.0.1')
+cas.themeResolver.defaultThemeName=cas-theme-default
+
+# Path prefix for where views are to be found
+# cas.viewResolver.defaultViewsPathPrefix=/WEB-INF/view/jsp/default/ui/
+
+# Location of the Spring xml config file where views may be collected
+# cas.viewResolver.xmlFile=/META-INF/spring/views.xml
+
+##
+# Unique CAS node name
+# host.name is used to generate unique Service Ticket IDs and SAMLArtifacts.  This is usually set to the specific
+# hostname of the machine running the CAS node, but it could be any label so long as it is unique in the cluster.
+host.name=jasigcas.herokuapp.com
+
+##
+# Database flavors for Hibernate
+#
+# One of these is needed if you are storing Services or Tickets in an RDBMS via JPA.
+#
+# database.hibernate.dialect=org.hibernate.dialect.OracleDialect
+# database.hibernate.dialect=org.hibernate.dialect.MySQLInnoDBDialect
+# database.hibernate.dialect=org.hibernate.dialect.HSQLDialect
+
+##
+# CAS Logout Behavior
+# WEB-INF/cas-servlet.xml
+#
+# Specify whether CAS should redirect to the specified service parameter on /logout requests
+# cas.logout.followServiceRedirects=false
+
+# Specifies the time, in seconds, between client requests before the servlet container will invalidate this session.
+# terminate.web.session.timeout=2
+
+##
+# Single Sign-On Session Timeouts
+# Defaults sourced from WEB-INF/spring-configuration/ticketExpirationPolices.xml
+#
+# Maximum session timeout - TGT will expire in maxTimeToLiveInSeconds regardless of usage
+# tgt.maxTimeToLiveInSeconds=28800
+#
+# Idle session timeout -  TGT will expire sooner than maxTimeToLiveInSeconds if no further requests
+# for STs occur within timeToKillInSeconds
+# tgt.timeToKillInSeconds=7200
+
+##
+# Service Ticket Timeout
+# Default sourced from WEB-INF/spring-configuration/ticketExpirationPolices.xml
+#
+# Service Ticket timeout - typically kept short as a control against replay attacks, default is 10s.  You'll want to
+# increase this timeout if you are manually testing service ticket creation/validation via tamperdata or similar tools
+# st.timeToKillInSeconds=10
+
+## 
+# Http Client Settings
+#
+# The http client read timeout in milliseconds
+# http.client.read.timeout=5000
+
+# The http client connection timeout in milliseconds
+# http.client.connection.timeout=5000          
+#
+# The http client truststore file, in addition to the default's
+# http.client.truststore.file=classpath:truststore.jks
+#
+# The http client truststore's password
+# http.client.truststore.psw=changeit
+          
+##
+# Single Logout Out Callbacks
+# Default sourced from WEB-INF/spring-configuration/argumentExtractorsConfiguration.xml
+#
+# To turn off all back channel SLO requests set this to true
+# slo.callbacks.disabled=false
+#
+# To send callbacks to endpoints synchronously, set this to false
+# slo.callbacks.asynchronous=true
+
+##
+# Service Registry Periodic Reloading Scheduler
+# Default sourced from WEB-INF/spring-configuration/applicationContext.xml
+#
+# Force a startup delay of 2 minutes.
+# service.registry.quartz.reloader.startDelay=120000
+# 
+# Reload services every 2 minutes
+# service.registry.quartz.reloader.repeatInterval=120000
+
+##
+# Log4j
+# Default sourced from WEB-INF/spring-configuration/log4jConfiguration.xml:
+#
+# It is often time helpful to externalize log4j.xml to a system path to preserve settings between upgrades.
+# e.g. log4j.config.location=/etc/cas/log4j.xml
+# log4j.config.location=classpath:log4j.xml
+#
+# log4j refresh interval in millis
+# log4j.refresh.interval=60000
+
+##
+# Password Policy
+#
+# Warn all users of expiration date regardless of warningDays value.
+password.policy.warnAll=false
+
+# Threshold number of days to begin displaying password expiration warnings.
+password.policy.warningDays=30
+
+# URL to which the user will be redirected to change the password.
+password.policy.url=https://password.example.edu/change