<?xml version="1.0" encoding="UTF-8"?>
<!--
  ~ Licensed to Apereo under one or more contributor license
  ~ agreements. See the NOTICE file distributed with this work
  ~ for additional information regarding copyright ownership.
  ~ Apereo licenses this file to you under the Apache License,
  ~ Version 2.0 (the "License"); you may not use this file
  ~ except in compliance with the License.  You may obtain a
  ~ copy of the License at the following location:
  ~
  ~   http://www.apache.org/licenses/LICENSE-2.0
  ~
  ~ Unless required by applicable law or agreed to in writing,
  ~ software distributed under the License is distributed on an
  ~ "AS IS" BASIS, WITHOUT WARRANTIES OR CONDITIONS OF ANY
  ~ KIND, either express or implied.  See the License for the
  ~ specific language governing permissions and limitations
  ~ under the License.
  -->

<project xmlns="http://maven.apache.org/POM/4.0.0" xmlns:xsi="http://www.w3.org/2001/XMLSchema-instance" xsi:schemaLocation="http://maven.apache.org/POM/4.0.0 http://maven.apache.org/maven-v4_0_0.xsd">
  <parent>
    <groupId>org.jasig.parent</groupId>
    <artifactId>jasig-parent</artifactId>
    <version>39</version>
  </parent>
  <modelVersion>4.0.0</modelVersion>
  <groupId>org.jasig.cas</groupId>
  <artifactId>cas-server</artifactId>
  <packaging>pom</packaging>
  <name>Apereo Central Authentication Service</name>
  <description>Apereo CAS SSO server libraries and Web application.</description>
  <version>4.1.0-SNAPSHOT</version>
  <url>http://www.jasig.org/cas/</url>
  <inceptionYear>2004</inceptionYear>

  <licenses>
    <license>
      <name>Apache 2</name>
      <url>http://www.apache.org/licenses/LICENSE-2.0.txt</url>
      <distribution>repo</distribution>
    </license>
  </licenses>

  <developers>
    <developer>
      <id>battags</id>
      <name>Scott Battaglia</name>
      <email>scott.battaglia@gmail.com</email>
      <timezone>-5</timezone>
      <roles>
        <role>developer</role>
      </roles>
    </developer>
    <developer>
      <id>serac</id>
      <name>Marvin S. Addison</name>
      <email>marvin.addison@gmail.com</email>
      <timezone>-5</timezone>
      <roles>
        <role>developer</role>
        <role>cas-server-support-ldap module lead</role>
        <role>cas-server-support-x509 module lead</role>
      </roles>
    </developer>
    <developer>
      <id>wgthom</id>
      <name>William G. Thompson</name>
      <email>wgthom@gmail.com</email>
      <timezone>-5</timezone>
      <roles>
        <role>developer</role>
      </roles>
    </developer>
    <developer>
      <id>apetro</id>
      <name>Andrew Petro</name>
      <email>apetro@unicon.net</email>
      <timezone>-5</timezone>
      <roles>
        <role>developer</role>
      </roles>
    </developer>
    <developer>
      <id>leleuj</id>
      <name>Jérôme Leleu</name>
      <email>leleuj@gmail.com</email>
      <timezone>-5</timezone>
      <roles>
        <role>developer</role>
        <role>cas-server-support-oauth module lead</role>
      </roles>
    </developer>
    <developer>
      <id>mmoayyed</id>
      <name>Misagh Moayyed</name>
      <email>mmoayyed@unicon.net</email>
      <timezone>-7</timezone>
      <roles>
        <role>developer</role>
      </roles>
    </developer>

  </developers>

  <contributors>
    <contributor>
      <name>Adam Rybicki</name>
      <email>arybicki@unicon.net</email>
    </contributor>
    <contributor>
      <name>Andrew Tillinghast</name>
      <email>atilling@conncoll.edu</email>
    </contributor>
    <contributor>
      <name>Arnaud Lesueur</name>
      <email>arnaud.lesueur@gmail.com</email>
    </contributor>
    <contributor>
      <name>Dmitriy Kopylenko</name>
      <email>dima767@gmail.com</email>
    </contributor>
    <contributor>
      <name>Drew Mazurek</name>
      <email>dmazurek@unicon.net</email>
    </contributor>
    <contributor>
      <name>Eric Dalquist</name>
      <email>eric.dalquist@doit.wisc.edu</email>
    </contributor>
    <contributor>
      <name>Eric Pierce</name>
      <email>epierce@usf.edu</email>
    </contributor>
    <contributor>
      <name>Frederic Esnault</name>
      <email>esnault.frederic@gmail.com</email>
    </contributor>
    <contributor>
      <name>Howard Gilbert</name>
      <email>Howard.Gilbert@yale.edu</email>
    </contributor>
    <contributor>
      <name>Jan Van der Velpen</name>
      <email>velpi@industria.be</email>
    </contributor>
    <contributor>
      <name>John Martin</name>
      <email>jmartin@unicon.net</email>
    </contributor>
    <contributor>
      <name>MarcAntoine Garrigue</name>
      <email>marc.antoine.garrigue@gmail.com</email>
    </contributor>
    <contributor>
      <name>Mihir Patel</name>
      <email>exploremihir@gmail.com</email>
    </contributor>
  </contributors>

  <issueManagement>
    <system>Jira</system>
    <url>https://issues.jasig.org/browse/CAS</url>
  </issueManagement>

  <mailingLists>
    <mailingList>
      <name>cas-user</name>
      <subscribe>join-cas-user@lists.jasig.org</subscribe>
      <unsubscribe>leave-cas-user@lists.jasig.org</unsubscribe>
      <post>cas-user@lists.jasig.org</post>
      <archive>https://lists.wisc.edu/read/?forum=cas-user</archive>
    </mailingList>
    <mailingList>
      <name>cas-dev</name>
      <subscribe>join-cas-dev@lists.jasig.org</subscribe>
      <unsubscribe>leave-cas-dev@lists.jasig.org</unsubscribe>
      <post>cas-dev@lists.jasig.org</post>
      <archive>https://lists.wisc.edu/read/?forum=cas-dev</archive>
    </mailingList>
    <mailingList>
      <name>cas-announce</name>
      <subscribe>join-cas-announce@lists.jasig.org</subscribe>
      <unsubscribe>leave-cas-announce@lists.jasig.org</unsubscribe>
      <post>cas-announce@lists.jasig.org</post>
      <archive>https://lists.wisc.edu/read/?forum=cas-announce</archive>
    </mailingList>
  </mailingLists>

  <scm>
    <connection>scm:git:git@github.com:Jasig/cas.git</connection>
    <developerConnection>scm:git:git@github.com:Jasig/cas.git</developerConnection>
    <url>https://github.com/Jasig/cas</url>
    <tag>HEAD</tag>
  </scm>

  <distributionManagement>
    <site>
      <id>cas-site</id>
      <name>CAS Staging Site Documentation</name>
      <url>file:${project.site.deployDirectory}</url>
    </site>
  </distributionManagement>

  <build>
    <testResources>
      <testResource>
        <directory>${basedir}/src/test/resources</directory>
      </testResource>
    </testResources>

    <pluginManagement>
      <plugins>
        <plugin>
          <groupId>org.apache.maven.plugins</groupId>
          <artifactId>maven-surefire-plugin</artifactId>
          <version>${maven-surefire-plugin.version}</version>
          <configuration>
            <forkMode>once</forkMode>
            <includes>
              <include>**/*Tests.java</include>
            </includes>
            <excludes>
              <exclude>**/Abstract*.java</exclude>
            </excludes>
            <additionalClasspathElements>
              <additionalClasspathElement>${project.build.directory}/test-lib/jdbc-driver.jar</additionalClasspathElement>
            </additionalClasspathElements>
          </configuration>
        </plugin>
        <plugin>
            <groupId>org.eluder.coveralls</groupId>
            <artifactId>coveralls-maven-plugin</artifactId>
            <version>${coveralls-maven-plugin.version}</version>
        </plugin>
        <plugin>
            <groupId>org.codehaus.mojo</groupId>
            <artifactId>cobertura-maven-plugin</artifactId>
            <version>${cobertura-maven-plugin.version}</version>
            <configuration>
                <format>xml</format>
                <maxmem>256m</maxmem>
                <!-- aggregated reports for multi-module projects -->
                <aggregate>true</aggregate>
            </configuration>
        </plugin>
      </plugins>
    </pluginManagement>

    <plugins>
        <plugin>
            <groupId>org.codehaus.mojo</groupId>
            <artifactId>findbugs-maven-plugin</artifactId>
            <version>${maven-findbugs-plugin.version}</version>
            <configuration>
                <plugins>
                    <plugin>
                        <groupId>com.mebigfatguy.fb-contrib</groupId>
                        <artifactId>fb-contrib</artifactId>
                        <version>${maven-findbugs-contrib-plugin.version}</version>
                    </plugin>
                    <plugin>
                        <groupId>com.h3xstream.findsecbugs</groupId>
                        <artifactId>findsecbugs-plugin</artifactId>
                        <version>${maven-findbugs-security-plugin.version}</version>
                    </plugin>
                </plugins>
                <includeFilterFile>${cs.dir}/findbugs-rules.xml</includeFilterFile>
                <effort>Max</effort>
                <failOnError>true</failOnError>
            </configuration>
            <executions>
                <execution>
                    <id>findbugs-check</id>
                    <phase>compile</phase>
                    <goals>
                        <goal>check</goal>
                    </goals>
                </execution>    
            </executions>   
        </plugin>
        <plugin>
            <groupId>org.apache.maven.plugins</groupId>
            <artifactId>maven-checkstyle-plugin</artifactId>
            <version>${maven-checkstyle-plugin.version}</version>
            <configuration>
                <consoleOutput>true</consoleOutput>
                <configLocation>${cs.dir}/checkstyle-rules.xml</configLocation>
                <suppressionsLocation>${cs.dir}/checkstyle-suppressions.xml</suppressionsLocation>
                <failsOnError>true</failsOnError>
                <includeTestSourceDirectory>true</includeTestSourceDirectory>
            </configuration>
            <executions>
                <execution>
                   <id>checkstyle</id>
                   <goals>
                       <goal>checkstyle</goal>
                   </goals>
                   <phase>compile</phase>
                </execution>
            </executions>
            <dependencies>
               <dependency>
                  <groupId>com.puppycrawl.tools</groupId>
                  <artifactId>checkstyle</artifactId>
                  <version>${checkstyle.version}</version>
               </dependency>
            </dependencies>
      </plugin>
      <plugin>
        <groupId>org.apache.maven.plugins</groupId>
        <artifactId>maven-enforcer-plugin</artifactId>
        <version>${maven-enforcer-plugin.version}</version>
        <executions>
          <execution>
            <id>enforce</id>
            <goals>
              <goal>enforce</goal>
            </goals>
            <configuration>
              <rules>
                <requireMavenVersion>
                  <version>2.0.9</version>
                </requireMavenVersion>
                <requireJavaVersion>
                  <version>${project.build.sourceVersion}</version>
                </requireJavaVersion>
                <bannedDependencies>
                  <excludes>
                    <exclude>cglib:cglib</exclude>
                    <exclude>cglib:cglib-full</exclude>
                  </excludes>
                  <includes>
                    <include>cglib:cglib:provided</include>
                    <include>cglib:cglib-full:provided</include>
                  </includes>
                  <searchTransitive>true</searchTransitive>
                </bannedDependencies>
              </rules>
            </configuration>
          </execution>
        </executions>
      </plugin>
      <plugin>
        <groupId>org.apache.maven.plugins</groupId>
        <artifactId>maven-compiler-plugin</artifactId>
        <configuration>
          <source>${project.build.sourceVersion}</source>
          <target>${project.build.targetVersion}</target>
        </configuration>
      </plugin>
      <plugin>
        <groupId>org.codehaus.mojo</groupId>
        <artifactId>buildnumber-maven-plugin</artifactId>
        <version>${maven-buildnumber-plugin-version}</version>
        <executions>
          <execution>
            <phase>initialize</phase>
            <goals>
              <goal>create-timestamp</goal>
            </goals>
          </execution>
        </executions>
        <configuration>
          <doCheck>false</doCheck>
          <doUpdate>false</doUpdate>
          <timestampFormat>EEE, d MMM yyyy HH:mm:ss Z</timestampFormat>
          <timestampPropertyName>timestamp</timestampPropertyName>
        </configuration>
      </plugin>
      <plugin>
        <groupId>org.apache.maven.plugins</groupId>
        <artifactId>maven-jar-plugin</artifactId>
        <configuration>
          <archive>
            <manifest>
              <addDefaultImplementationEntries>true</addDefaultImplementationEntries>
            </manifest>
            <manifestEntries>
              <Implementation-Date>${timestamp}</Implementation-Date>
            </manifestEntries>
          </archive>
        </configuration>
      </plugin>
      <plugin>
        <groupId>org.apache.maven.plugins</groupId>
        <artifactId>maven-assembly-plugin</artifactId>
        <version>${maven-assembly-plugin.version}</version>
        <configuration>
          <descriptors>
            <descriptor>${basedir}/assembly.xml</descriptor>
          </descriptors>
        </configuration>
      </plugin>
      <plugin>
        <groupId>org.codehaus.mojo</groupId>
        <artifactId>aspectj-maven-plugin</artifactId>
        <version>${maven-aspectj-plugin.version}</version>
        <executions>
          <execution>
            <goals>
              <goal>compile</goal>
            </goals>
          </execution>
        </executions>
        <configuration>
          <source>${project.build.sourceVersion}</source>
          <target>${project.build.targetVersion}</target>
          <complianceLevel>${project.build.sourceVersion}</complianceLevel>
        </configuration>
        <dependencies>
          <dependency>
              <groupId>org.aspectj</groupId>
              <artifactId>aspectjtools</artifactId>
              <version>${aspectj.version}</version>
          </dependency>
        </dependencies>
      </plugin>
      <plugin>
        <groupId>org.apache.maven.plugins</groupId>
        <artifactId>maven-release-plugin</artifactId>
        <configuration>
          <mavenExecutorId>forked-path</mavenExecutorId>
          <tagNameFormat>v@{project.version}</tagNameFormat>
          <arguments>-Psonatype-oss-release,jasig-release,nocheck</arguments>
        </configuration>
      </plugin>
      <!-- CAS-988 generate hashes for assembly artifacts -->
      <plugin>
        <groupId>org.apache.maven.plugins</groupId>
        <artifactId>maven-antrun-plugin</artifactId>
        <version>${maven-antrun-plugin.version}</version>
        <configuration>
          <target>
            <ant antfile="tasks.xml" target="genhash" />
          </target>
        </configuration>
      </plugin>
      <plugin>
        <groupId>com.mycila.maven-license-plugin</groupId>
        <artifactId>maven-license-plugin</artifactId>
        <configuration>
          <header>${cs.dir}/src/licensing/header.txt</header>
          <skipExistingHeaders>true</skipExistingHeaders>
          <strictCheck>true</strictCheck>
          <headerDefinitions>
            <headerDefinition>${cs.dir}/src/licensing/header-definitions.xml</headerDefinition>
          </headerDefinitions>
          <aggregate>true</aggregate>
          <mapping>
            <schema>SCRIPT_STYLE</schema>]
            <ldif>SCRIPT_STYLE</ldif>
            <yml>SCRIPT_STYLE</yml>
            <conf>JAVADOC_STYLE</conf>
          </mapping>
          <excludes>
            <exclude>**/bin/**</exclude>
            <exclude>LICENSE</exclude>
            <exclude>**/INSTALL*</exclude>
            <exclude>**/NOTICE*</exclude>
            <exclude>**/README*</exclude>
            <exclude>**/readme*</exclude>
            <exclude>**/*.log</exclude>
            <exclude>**/*.license</exclude>
            <exclude>**/*.txt</exclude>
            <exclude>**/*.crt</exclude>
            <exclude>**/*.cer</exclude>
            <exclude>**/*.jks</exclude>
            <exclude>**/*.crl</exclude>
            <exclude>**/*.key</exclude>
            <exclude>**/*.json</exclude>
            <exclude>**/*.checkstyle</exclude>
            <exclude>**/*.properties</exclude>
            <exclude>**/.gitignore</exclude>
            <exclude>**/overlays/**</exclude>
            <exclude>src/licensing/**</exclude>
            <exclude>**/testCA/**</exclude>
            <exclude>**/.idea/**</exclude>
            <exclude>**/*.keystore</exclude>
            <exclude>**/*.example</exclude>
            <exclude>**/*.jmx</exclude>
            <exclude>**/*.pandoc</exclude>
            <exclude>**/*.sample</exclude>
            <exclude>**/*.doc</exclude>
            <exclude>**/*.md</exclude>
            <exclude>**/*.pdf</exclude>
          </excludes>
        </configuration>
        <executions>
            <execution>
                <phase>compile</phase>
                <goals>
                    <goal>check</goal>
                </goals>
            </execution>
        </executions>
      </plugin>
    </plugins>
  </build>

  <dependencies>
    <dependency>
      <groupId>junit</groupId>
      <artifactId>junit</artifactId>
      <version>${junit.version}</version>
      <scope>test</scope>
    </dependency>

    <dependency>
        <groupId>org.mockito</groupId>
        <artifactId>mockito-core</artifactId>
        <version>${mockito.version}</version>
        <scope>test</scope>
        <exclusions>
            <exclusion>
                <groupId>org.hamcrest</groupId>
                <artifactId>hamcrest-core</artifactId>
            </exclusion>
        </exclusions>
    </dependency>

    <dependency>
      <groupId>org.springframework</groupId>
      <artifactId>spring-test</artifactId>
      <scope>test</scope>
    </dependency>

    <dependency>
      <groupId>javax.servlet</groupId>
      <artifactId>javax.servlet-api</artifactId>
      <scope>provided</scope>
    </dependency>

    <dependency>
      <groupId>org.aspectj</groupId>
      <artifactId>aspectjrt</artifactId>
      <scope>compile</scope>
    </dependency>

    <dependency>
      <groupId>org.aspectj</groupId>
      <artifactId>aspectjweaver</artifactId>
      <scope>compile</scope>
    </dependency>

    <dependency>
      <groupId>javax.validation</groupId>
      <artifactId>validation-api</artifactId>
      <version>${javax.validation.version}</version>
      <scope>compile</scope>
    </dependency>

    <dependency>
       <groupId>javax.el</groupId>
       <artifactId>javax.el-api</artifactId>
       <version>${javax.el-api.version}</version>
       <scope>provided</scope>
    </dependency>

    <dependency>
       <groupId>org.glassfish.web</groupId>
       <artifactId>javax.el</artifactId>
       <version>${javax.el-impl.version}</version>
       <scope>runtime</scope>
    </dependency>

    <dependency>
      <groupId>org.slf4j</groupId>
      <artifactId>slf4j-api</artifactId>
      <version>${slf4j.version}</version>
      <scope>compile</scope>
    </dependency>

    <dependency>
      <groupId>org.apache.logging.log4j</groupId>
      <artifactId>log4j-api</artifactId>
      <version>${log4j.version}</version>
      <scope>runtime</scope>
    </dependency>

    <dependency>
      <groupId>org.apache.logging.log4j</groupId>
      <artifactId>log4j-core</artifactId>
      <version>${log4j.version}</version>
      <scope>runtime</scope>
    </dependency>

    <dependency>
      <groupId>org.apache.logging.log4j</groupId>
      <artifactId>log4j-slf4j-impl</artifactId>
      <version>${log4j.version}</version>
      <scope>runtime</scope>
    </dependency>

    <dependency>
      <groupId>org.apache.logging.log4j</groupId>
      <artifactId>log4j-jcl</artifactId>
      <version>${log4j.version}</version>
      <scope>runtime</scope>
    </dependency>

  </dependencies>

  <repositories>
    <repository>
      <id>jasig-repository</id>
      <name>Jasig Maven2 Repository</name>
      <url>http://developer.jasig.org/repo/content/groups/m2-legacy/</url>
    </repository>
  </repositories>

  <pluginRepositories>
    <pluginRepository>
      <id>mojo-snapshot</id>
      <name>Codehause Mojo Snapshot Repository</name>
      <url>https://nexus.codehaus.org/content/repositories/codehaus-snapshots/</url>
      <snapshots>
        <enabled>true</enabled>
      </snapshots>
    </pluginRepository>
  </pluginRepositories>

  <dependencyManagement>
    <dependencies>
      <dependency>
        <groupId>com.fasterxml.jackson.core</groupId>
        <artifactId>jackson-databind</artifactId>
        <version>${jackson.databind.version}</version>
      </dependency>

      <dependency>
        <groupId>io.dropwizard.metrics</groupId>
        <artifactId>metrics-core</artifactId>
        <version>${metrics.version}</version>
        <scope>compile</scope>
      </dependency>

      <dependency>
        <groupId>io.dropwizard.metrics</groupId>
        <artifactId>metrics-annotation</artifactId>
        <version>${metrics.version}</version>
        <scope>compile</scope>
      </dependency>

      <dependency>
        <groupId>io.dropwizard.metrics</groupId>
        <artifactId>metrics-jvm</artifactId>
        <version>${metrics.version}</version>
        <scope>runtime</scope>
      </dependency>

      <dependency>
        <groupId>io.dropwizard.metrics</groupId>
        <artifactId>metrics-servlets</artifactId>
        <version>${metrics.version}</version>
        <scope>runtime</scope>
      </dependency>

      <dependency>
        <groupId>com.ryantenney.metrics</groupId>
        <artifactId>metrics-spring</artifactId>
        <version>${metrics.spring.version}</version>
        <scope>runtime</scope>
      </dependency>

      <dependency>
        <groupId>com.google.guava</groupId>
        <artifactId>guava</artifactId>
        <version>${google.guava.version}</version>
      </dependency>

      <dependency>
        <groupId>xml-apis</groupId>
        <artifactId>xml-apis</artifactId>
        <version>${xml.apis.version}</version>
      </dependency>

      <dependency>
        <groupId>org.apache.commons</groupId>
        <artifactId>commons-lang3</artifactId>
        <version>${commons.lang.version}</version>
      </dependency>

      <dependency>
        <groupId>org.apache.httpcomponents</groupId>
        <artifactId>httpclient</artifactId>
        <version>${apache.httpclient.version}</version>
      </dependency>

        <dependency>
        <groupId>net.sf.ehcache</groupId>
        <artifactId>ehcache</artifactId>
        <version>${ehcache.version}</version>
        <exclusions>
            <exclusion>
                <groupId>org.slf4j</groupId>
                <artifactId>slf4j-api</artifactId>
            </exclusion>
        </exclusions>
      </dependency>

      <dependency>
          <groupId>org.jasig.cas.client</groupId>
          <artifactId>cas-client-core</artifactId>
          <version>${cas.client.version}</version>
          <type>jar</type>
          <scope>compile</scope>
          <exclusions>
            <exclusion>
              <groupId>javax.servlet</groupId>
              <artifactId>servlet-api</artifactId>
            </exclusion>
            <exclusion>
              <groupId>org.slf4j</groupId>
              <artifactId>log4j-over-slf4j</artifactId>
            </exclusion>
          </exclusions>
      </dependency>

      <!-- Inspektr Dependencies -->
      <dependency>
        <groupId>com.github.inspektr</groupId>
        <artifactId>inspektr-audit</artifactId>
        <version>${inspektr.version}</version>
        <exclusions>
          <exclusion>
              <groupId>org.slf4j</groupId>
              <artifactId>slf4j-api</artifactId>
          </exclusion>
        </exclusions>
      </dependency>

      <dependency>
        <groupId>com.github.inspektr</groupId>
        <artifactId>inspektr-common</artifactId>
        <version>${inspektr.version}</version>
        <exclusions>
          <exclusion>
              <groupId>org.slf4j</groupId>
              <artifactId>slf4j-api</artifactId>
          </exclusion>
        </exclusions>
      </dependency>

      <dependency>
        <groupId>com.github.inspektr</groupId>
        <artifactId>inspektr-support-spring</artifactId>
        <version>${inspektr.version}</version>
        <exclusions>
          <exclusion>
              <groupId>org.slf4j</groupId>
              <artifactId>slf4j-api</artifactId>
          </exclusion>
        </exclusions>
      </dependency>

      <dependency>
        <groupId>commons-jexl</groupId>
        <artifactId>commons-jexl</artifactId>
        <version>1.1</version>
        <exclusions>
          <exclusion>
            <groupId>commons-logging</groupId>
            <artifactId>commons-logging</artifactId>
          </exclusion>
          <exclusion>
            <groupId>junit</groupId>
            <artifactId>junit</artifactId>
          </exclusion>
        </exclusions>
      </dependency>

      <dependency>
        <groupId>org.jasig.service.persondir</groupId>
        <artifactId>person-directory-impl</artifactId>
        <version>${person.directory.version}</version>
        <exclusions>
          <exclusion>
            <groupId>commons-logging</groupId>
            <artifactId>commons-logging</artifactId>
          </exclusion>
        </exclusions>
      </dependency>

      <dependency>
        <groupId>commons-codec</groupId>
        <artifactId>commons-codec</artifactId>
        <version>${commons.codec.version}</version>
        <scope>compile</scope>
      </dependency>

      <dependency>
        <groupId>org.hibernate</groupId>
        <artifactId>hibernate-core</artifactId>
        <version>${hibernate.core.version}</version>
        <type>jar</type>
        <exclusions>
          <exclusion>
              <artifactId>jboss-logging-annotations</artifactId>
              <groupId>org.jboss.logging</groupId>
          </exclusion>
        </exclusions>
      </dependency>

      <dependency>
        <groupId>org.hibernate</groupId>
        <artifactId>hibernate-entitymanager</artifactId>
        <version>${hibernate.core.version}</version>
        <type>jar</type>
      </dependency>

      <dependency>
        <groupId>org.hibernate</groupId>
        <artifactId>hibernate-annotations</artifactId>
        <version>${hibernate.core.version}</version>
        <scope>compile</scope>
        <type>jar</type>
      </dependency>

      <dependency>
        <groupId>org.hibernate.java-persistence</groupId>
        <artifactId>jpa-api</artifactId>
        <version>${jpa.version}</version>
        <scope>compile</scope>
      </dependency>

      <!-- Spring Security Managed Dependencies -->
      <dependency>
        <groupId>org.springframework.security</groupId>
        <artifactId>spring-security-cas</artifactId>
        <version>${spring.security.version}</version>
        <exclusions>
          <exclusion>
            <groupId>commons-logging</groupId>
            <artifactId>commons-logging</artifactId>
          </exclusion>
        </exclusions>
      </dependency>

      <dependency>
        <groupId>javax.servlet</groupId>
        <artifactId>javax.servlet-api</artifactId>
        <version>${servlet.api.version}</version>
        <scope>provided</scope>
      </dependency>

      <dependency>
        <groupId>com.sun.jersey</groupId>
        <artifactId>jersey-core</artifactId>
        <version>${jersey.version}</version>
      </dependency>

      <dependency>
        <groupId>com.sun.jersey</groupId>
        <artifactId>jersey-server</artifactId>
        <version>${jersey.version}</version>
      </dependency>

      <dependency>
        <groupId>com.sun.jersey</groupId>
        <artifactId>jersey-servlet</artifactId>
        <version>${jersey.version}</version>
      </dependency>

      <dependency>
        <groupId>com.sun.jersey.contribs</groupId>
        <artifactId>jersey-spring</artifactId>
        <version>${jersey.version}</version>
        <scope>runtime</scope>
        <exclusions>
            <exclusion>
                <groupId>org.springframework</groupId>
                <artifactId>spring-core</artifactId>
            </exclusion>
            <exclusion>
                <groupId>org.springframework</groupId>
                <artifactId>spring-web</artifactId>
            </exclusion>
            <exclusion>
                <groupId>org.springframework</groupId>
                <artifactId>spring-context</artifactId>
            </exclusion>
            <exclusion>
                <groupId>org.springframework</groupId>
                <artifactId>spring-beans</artifactId>
            </exclusion>
            <exclusion>
                <groupId>org.springframework</groupId>
                <artifactId>spring-aop</artifactId>
            </exclusion>
        </exclusions>
      </dependency>

      <!-- Spring Security Dependencies -->
      <dependency>
        <groupId>org.springframework.security</groupId>
        <artifactId>spring-security-core</artifactId>
        <version>${spring.security.version}</version>
      </dependency>

      <dependency>
        <groupId>org.springframework.security</groupId>
        <artifactId>spring-security-web</artifactId>
        <version>${spring.security.version}</version>
      </dependency>

      <dependency>
        <groupId>org.springframework.security</groupId>
        <artifactId>spring-security-config</artifactId>
        <version>${spring.security.version}</version>
        <exclusions>
          <exclusion>
            <groupId>commons-logging</groupId>
            <artifactId>commons-logging</artifactId>
          </exclusion>
        </exclusions>
      </dependency>

      <!-- Spring Managed Dependencies -->
      <dependency>
        <groupId>org.springframework</groupId>
        <artifactId>spring-aop</artifactId>
        <version>${spring.version}</version>
      </dependency>
      <dependency>
        <groupId>org.springframework</groupId>
        <artifactId>spring-aspects</artifactId>
        <version>${spring.version}</version>
      </dependency>

      <dependency>
        <groupId>org.springframework</groupId>
        <artifactId>spring-beans</artifactId>
        <version>${spring.version}</version>
      </dependency>
      <dependency>
        <groupId>org.springframework</groupId>
        <artifactId>spring-context</artifactId>
        <version>${spring.version}</version>
      </dependency>
      <dependency>
        <groupId>org.springframework</groupId>
        <artifactId>spring-context-support</artifactId>
        <version>${spring.version}</version>
      </dependency>
      <dependency>
        <groupId>org.springframework</groupId>
        <artifactId>spring-core</artifactId>
        <version>${spring.version}</version>
        <exclusions>
          <exclusion>
            <groupId>commons-logging</groupId>
            <artifactId>commons-logging</artifactId>
          </exclusion>
        </exclusions>
      </dependency>
      <dependency>
        <groupId>org.springframework</groupId>
        <artifactId>spring-instrument</artifactId>
        <version>${spring.version}</version>
      </dependency>
      <dependency>
        <groupId>org.springframework</groupId>
        <artifactId>spring-jdbc</artifactId>
        <version>${spring.version}</version>
      </dependency>
      <dependency>
        <groupId>org.springframework</groupId>
        <artifactId>spring-jms</artifactId>
        <version>${spring.version}</version>
      </dependency>
      <dependency>
        <groupId>org.springframework</groupId>
        <artifactId>spring-orm</artifactId>
        <version>${spring.version}</version>
      </dependency>
      <dependency>
        <groupId>org.springframework</groupId>
        <artifactId>spring-oxm</artifactId>
        <version>${spring.version}</version>
      </dependency>

      <dependency>
        <groupId>org.springframework</groupId>
        <artifactId>spring-test</artifactId>
        <version>${spring.version}</version>
        <scope>test</scope>
      </dependency>
      <dependency>
        <groupId>org.springframework</groupId>
        <artifactId>spring-tx</artifactId>
        <version>${spring.version}</version>
      </dependency>
      <dependency>
        <groupId>org.springframework</groupId>
        <artifactId>spring-web</artifactId>
        <version>${spring.version}</version>
      </dependency>
      <dependency>
        <groupId>org.springframework</groupId>
        <artifactId>spring-expression</artifactId>
        <version>${spring.version}</version>
      </dependency>
      <dependency>
        <groupId>org.springframework</groupId>
        <artifactId>spring-webmvc</artifactId>
        <version>${spring.version}</version>
      </dependency>
      <dependency>
        <groupId>org.springframework.webflow</groupId>
        <artifactId>spring-webflow</artifactId>
        <version>${spring.webflow.version}</version>
        <exclusions>
          <exclusion>
            <groupId>commons-logging</groupId>
            <artifactId>commons-logging</artifactId>
          </exclusion>
          <exclusion>
            <groupId>org.springframework</groupId>
            <artifactId>spring-context</artifactId>
          </exclusion>
          <exclusion>
            <groupId>org.springframework</groupId>
            <artifactId>spring-web</artifactId>
          </exclusion>
        </exclusions>
      </dependency>

      <dependency>
        <groupId>org.jasig</groupId>
        <artifactId>spring-webflow-client-repo</artifactId>
        <version>${spring.webflow.client.repo.version}</version>
        <scope>runtime</scope>
        <exclusions>
          <exclusion>
            <artifactId>log4j</artifactId>
            <groupId>log4j</groupId>
          </exclusion>
        </exclusions>
      </dependency>

      <dependency>
        <groupId>org.aspectj</groupId>
        <artifactId>aspectjweaver</artifactId>
        <version>${aspectj.version}</version>
      </dependency>

      <dependency>
        <groupId>org.aspectj</groupId>
        <artifactId>aspectjrt</artifactId>
        <version>${aspectj.version}</version>
      </dependency>

      <dependency>
        <groupId>org.hibernate</groupId>
        <artifactId>hibernate-validator</artifactId>
        <version>${hibernate.validator.version}</version>
        <exclusions>
          <exclusion>
              <groupId>org.slf4j</groupId>
              <artifactId>slf4j-api</artifactId>
          </exclusion>
          <exclusion>
              <artifactId>jboss-logging</artifactId>
              <groupId>org.jboss.logging</groupId>
          </exclusion>
        </exclusions>
      </dependency>

      <dependency>
        <groupId>org.hsqldb</groupId>
        <artifactId>hsqldb</artifactId>
        <version>${hsqldb.version}</version>
      </dependency>

      <dependency>
        <groupId>com.unboundid</groupId>
        <artifactId>unboundid-ldapsdk</artifactId>
        <version>${uboundid.ldapsdk.version}</version>
        <scope>test</scope>
      </dependency>

      <dependency>
        <groupId>joda-time</groupId>
        <artifactId>joda-time</artifactId>
        <version>${joda-time.version}</version>
      </dependency>

      <dependency>
        <groupId>org.quartz-scheduler</groupId>
        <artifactId>quartz</artifactId>
        <version>${quartz.version}</version>
        <type>jar</type>
        <scope>runtime</scope>
        <exclusions>
          <exclusion>
              <groupId>org.slf4j</groupId>
              <artifactId>slf4j-api</artifactId>
          </exclusion>
        </exclusions>
      </dependency>

      <dependency>
          <groupId>org.apache.shiro</groupId>
          <artifactId>shiro-core</artifactId>
          <version>${apache.shiro.version}</version>
          <exclusions>
              <exclusion>
                  <groupId>org.slf4j</groupId>
                  <artifactId>slf4j-api</artifactId>
              </exclusion>
          </exclusions>
      </dependency>
      
      <dependency>
        <groupId>org.reflections</groupId>
        <artifactId>reflections</artifactId>
        <version>${reflections.version}</version>
        <scope>compile</scope>
      </dependency>

      <dependency>
        <groupId>javax.servlet</groupId>
        <artifactId>jstl</artifactId>
        <version>${jstl.version}</version>
        <scope>test</scope>
      </dependency>
      
      <dependency>
        <groupId>org.jasig.cas</groupId>
        <artifactId>cas-server-security-filter</artifactId>
        <version>${cas-server-security-filter.version}</version>
      </dependency>
      
      <dependency>
          <groupId>javax.cache</groupId>
          <artifactId>cache-api</artifactId>
          <version>${jcache.version}</version>
          <scope>compile</scope>
      </dependency>

      <dependency>
          <groupId>org.jsr107.ri</groupId>
          <artifactId>cache-ri-impl</artifactId>
          <version>${jcache.ri.version}</version>
          <scope>runtime</scope>
      </dependency>

      <dependency>
          <groupId>org.apache.logging.log4j</groupId>
          <artifactId>log4j-web</artifactId>
          <version>${log4j.version}</version>
          <scope>runtime</scope>
      </dependency>
    </dependencies>
  </dependencyManagement>

  <modules>
    <module>cas-server-core</module>
    <module>cas-server-webapp</module>
    <module>cas-server-webapp-support</module>
    <module>cas-server-support-generic</module>
    <module>cas-server-support-jdbc</module>
    <module>cas-server-support-ldap</module>
    <module>cas-server-support-legacy</module>
    <module>cas-server-support-openid</module>
    <module>cas-server-support-radius</module>
    <module>cas-server-support-spnego</module>
    <module>cas-server-support-trusted</module>
    <module>cas-server-support-x509</module>
    <module>cas-server-support-oauth</module>
    <module>cas-server-support-pac4j</module>
    <module>cas-server-support-saml</module>
    <module>cas-server-integration-jboss</module>
    <module>cas-server-integration-memcached</module>
    <module>cas-server-integration-ehcache</module>
    <module>cas-server-integration-restlet</module>
    <module>cas-server-uber-webapp</module>
    <module>cas-server-extension-clearpass</module>
    <module>cas-management-webapp</module>
    <module>cas-server-support-rest</module>
  </modules>

  <reporting>
    <plugins>
      <plugin>
        <!-- Excluding test javadpcs from the report set until this bug is fixed:
        see https://jira.codehaus.org/browse/MJAVADOC-418 -->
        <groupId>org.apache.maven.plugins</groupId>
        <artifactId>maven-javadoc-plugin</artifactId>
        <version>${maven-javadoc-plugin.version}</version>
        <reportSets>
          <reportSet>
            <id>default</id>
            <reports>
              <report>javadoc</report>
            </reports>
          </reportSet>
          <reportSet>
            <id>aggregate</id>
            <reports>
              <report>aggregate</report>
            </reports>
          </reportSet>
      </reportSets>
      </plugin>
      <plugin>
        <groupId>org.apache.maven.plugins</groupId>
        <artifactId>maven-project-info-reports-plugin</artifactId>
        <version>${maven-projectinfo-reports-plugin.version}</version>
        <reportSets>
          <reportSet>
            <reports>
              <report>index</report>
              <report>project-team</report>
              <report>mailing-list</report>
              <report>issue-tracking</report>
              <report>license</report>
              <report>scm</report>
            </reports>
          </reportSet>
        </reportSets>
      </plugin>
      <plugin>
        <groupId>org.apache.maven.plugins</groupId>
        <artifactId>maven-jxr-plugin</artifactId>
        <version>${maven-jxr-plugin.version}</version>
      </plugin>
      <plugin>
        <groupId>org.apache.maven.plugins</groupId>
        <artifactId>maven-pmd-plugin</artifactId>
        <version>${maven-pmd-plugin.version}</version>
        <configuration>
          <targetJdk>${project.build.targetVersion}</targetJdk>
        </configuration>
      </plugin>
      <plugin>
        <groupId>org.codehaus.mojo</groupId>
        <artifactId>versions-maven-plugin</artifactId>
        <version>${maven-versions-plugin.version}</version>
        <reportSets>
          <reportSet>
            <reports>
              <report>dependency-updates-report</report>
              <report>plugin-updates-report</report>
              <report>property-updates-report</report>
            </reports>
          </reportSet>
        </reportSets>
      </plugin>
      <plugin>
        <groupId>org.codehaus.mojo</groupId>
        <artifactId>taglist-maven-plugin</artifactId>
        <version>${maven-taglist-plugin.version}</version>
      </plugin>
    </plugins>
  </reporting>

  <profiles>
    <profile>
      <id>nocheck</id>
      <properties>
        <skipTests>true</skipTests>
        <checkstyle.skip>true</checkstyle.skip>
        <license.skip>true</license.skip>
        <notice.skip>true</notice.skip>
        <versions.skip>true</versions.skip>
        <findbugs.skip>true</findbugs.skip>
      </properties>
      
      <build>
        <plugins>
          <plugin>
            <groupId>org.apache.maven.plugins</groupId>
            <artifactId>maven-surefire-plugin</artifactId>
            <configuration>
              <systemPropertyVariables>
                  <log4j.configuration>file:noLogs.xml</log4j.configuration>
              </systemPropertyVariables>
            </configuration>
          </plugin>
        </plugins>
      </build>
    </profile>
    <profile>
      <id>ci</id>
      <build>
        <plugins>
          <plugin>
            <groupId>org.apache.maven.plugins</groupId>
            <artifactId>maven-source-plugin</artifactId>
            <version>${maven-source-plugin.version}</version>
            <executions>
              <execution>
                <id>attach-sources</id>
                <goals>
                  <goal>jar</goal>
                </goals>
              </execution>
            </executions>
          </plugin>
          <plugin>
            <groupId>org.apache.maven.plugins</groupId>
            <artifactId>maven-javadoc-plugin</artifactId>
            <version>${maven-javadoc-plugin.version}</version>
            <configuration>
              <charset>${project.reporting.outputEncoding}</charset>
              <encoding>${project.reporting.outputEncoding}</encoding>
              <docencoding>${project.reporting.outputEncoding}</docencoding>
            </configuration>
            <executions>
              <execution>
                <id>attach-javadocs</id>
                <goals>
                  <goal>jar</goal>
                </goals>
              </execution>
            </executions>
          </plugin>
        </plugins>
      </build>
    </profile>
  </profiles>

  <properties>
    <!-- Dependency Versions -->
    <spring.webflow.version>2.4.1.RELEASE</spring.webflow.version>
    <spring.version>4.1.4.RELEASE</spring.version>
    <spring.webflow.client.repo.version>1.0-RC1-SNAPSHOT</spring.webflow.client.repo.version>
    <ldaptive.version>1.0.6</ldaptive.version>
    <spring.security.version>3.2.5.RELEASE</spring.security.version>
    <clover.version>2.6.3</clover.version>
    <aspectj.version>1.8.5</aspectj.version>
    <javax.validation.version>1.1.0.Final</javax.validation.version>
    <commons.jexl.version>1.1</commons.jexl.version>
    <hibernate.validator.version>5.1.3.Final</hibernate.validator.version>
    <hibernate.core.version>4.3.8.Final</hibernate.core.version>
    <slf4j.version>1.7.10</slf4j.version>
    <person.directory.version>1.6.1</person.directory.version>
    <servlet.api.version>3.0.1</servlet.api.version>
    <jpa.version>2.0-cr-1</jpa.version>
<<<<<<< HEAD
    <metrics.version>3.1.0</metrics.version>
    <metrics.spring.version>3.0.3</metrics.spring.version>
    <commons.codec.version>1.9</commons.codec.version>
    <log4j.version>2.1</log4j.version>
    <junit.version>4.11</junit.version>
    <checkstyle.version>6.3</checkstyle.version>
=======
    <commons.codec.version>1.10</commons.codec.version>
    <log4j.version>1.2.17</log4j.version>
    <junit.version>4.12</junit.version>
    <checkstyle.version>6.4</checkstyle.version>
>>>>>>> 01531511
    <commons.lang.version>3.3.2</commons.lang.version>
    <inspektr.version>1.1.GA</inspektr.version>
    <commons.io.version>2.4</commons.io.version>
    <mockito.version>1.10.19</mockito.version>
    <ehcache.version>2.9.0</ehcache.version>
    <hsqldb.version>2.3.2</hsqldb.version>
    <apache.httpclient.version>4.3.6</apache.httpclient.version>
    <joda-time.version>2.7</joda-time.version>
    <cas.client.version>3.3.3</cas.client.version>
    <quartz.version>2.2.1</quartz.version>
    <reflections.version>0.9.9</reflections.version>
    <apache.shiro.version>1.2.3</apache.shiro.version>
    <jackson.databind.version>2.5.0</jackson.databind.version>
    <uboundid.ldapsdk.version>2.3.8</uboundid.ldapsdk.version>
    <opensaml.version>2.6.1</opensaml.version>
    <xml.apis.version>1.4.01</xml.apis.version>
    <jstl.version>1.2</jstl.version>
    <openid4java.version>0.9.8</openid4java.version>
    <cas-server-security-filter.version>2.0.0</cas-server-security-filter.version>
    <google.guava.version>18.0</google.guava.version>
    <jcache.version>1.0.0</jcache.version>
    <jcache.ri.version>1.0.0</jcache.ri.version>
    <javax.el-api.version>3.0.0</javax.el-api.version>
    <javax.el-impl.version>2.2.6</javax.el-impl.version>
    <jersey.version>1.19</jersey.version>

    <!-- Plugin Versions -->
    <coveralls-maven-plugin.version>3.0.1</coveralls-maven-plugin.version>
    <cobertura-maven-plugin.version>2.6</cobertura-maven-plugin.version>
    <maven-javadoc-plugin.version>2.10.1</maven-javadoc-plugin.version>
    <maven-versions-plugin.version>2.1</maven-versions-plugin.version>
    <maven-source-plugin.version>2.4</maven-source-plugin.version>
    <maven-pmd-plugin.version>3.3</maven-pmd-plugin.version>
    <maven-jxr-plugin.version>2.5</maven-jxr-plugin.version>
    <maven-projectinfo-reports-plugin.version>2.8</maven-projectinfo-reports-plugin.version>
    <maven-taglist-plugin.version>2.4</maven-taglist-plugin.version>
    <maven-surefire-plugin.version>2.18.1</maven-surefire-plugin.version>
    <maven-checkstyle-plugin.version>2.13</maven-checkstyle-plugin.version>
    <maven-enforcer-plugin.version>1.3.1</maven-enforcer-plugin.version>
    <maven-assembly-plugin.version>2.5.3</maven-assembly-plugin.version>
    <maven-aspectj-plugin.version>1.7</maven-aspectj-plugin.version>
    <maven-antrun-plugin.version>1.8</maven-antrun-plugin.version>
    <maven-findbugs-plugin.version>3.0.0</maven-findbugs-plugin.version>
    <maven-findbugs-contrib-plugin.version>6.0.0</maven-findbugs-contrib-plugin.version>
    <maven-findbugs-security-plugin.version>1.3.0</maven-findbugs-security-plugin.version>
    <maven-buildnumber-plugin-version>1.3</maven-buildnumber-plugin-version>

    <!-- Project configuration -->
    <project.build.sourceVersion>1.7</project.build.sourceVersion>
    <project.build.targetVersion>1.7</project.build.targetVersion>
    <cs.dir>${project.basedir}</cs.dir>
    <issues.projectKey>CAS</issues.projectKey>
    <project.build.sourceEncoding>UTF-8</project.build.sourceEncoding>
    <project.reporting.outputEncoding>UTF-8</project.reporting.outputEncoding>
    <project.site.deployDirectory>/tmp/cas-deploy-site</project.site.deployDirectory>
  </properties>
</project><|MERGE_RESOLUTION|>--- conflicted
+++ resolved
@@ -1339,19 +1339,12 @@
     <person.directory.version>1.6.1</person.directory.version>
     <servlet.api.version>3.0.1</servlet.api.version>
     <jpa.version>2.0-cr-1</jpa.version>
-<<<<<<< HEAD
     <metrics.version>3.1.0</metrics.version>
+    <commons.codec.version>1.10</commons.codec.version>
     <metrics.spring.version>3.0.3</metrics.spring.version>
-    <commons.codec.version>1.9</commons.codec.version>
     <log4j.version>2.1</log4j.version>
-    <junit.version>4.11</junit.version>
-    <checkstyle.version>6.3</checkstyle.version>
-=======
-    <commons.codec.version>1.10</commons.codec.version>
-    <log4j.version>1.2.17</log4j.version>
     <junit.version>4.12</junit.version>
     <checkstyle.version>6.4</checkstyle.version>
->>>>>>> 01531511
     <commons.lang.version>3.3.2</commons.lang.version>
     <inspektr.version>1.1.GA</inspektr.version>
     <commons.io.version>2.4</commons.io.version>
