--- conflicted
+++ resolved
@@ -22,11 +22,7 @@
   <parent>
     <groupId>org.jasig.parent</groupId>
     <artifactId>jasig-parent</artifactId>
-<<<<<<< HEAD
-    <version>38</version>
-=======
     <version>39</version>
->>>>>>> b2024281
   </parent>
   <modelVersion>4.0.0</modelVersion>
   <groupId>org.jasig.cas</groupId>
@@ -441,15 +437,10 @@
             <exclude>**/*.pandoc</exclude>
             <exclude>**/*.sample</exclude>
             <exclude>**/*.doc</exclude>
-<<<<<<< HEAD
-            <exclude>**/*.jmx</exclude>
-            <exclude>**/tmp/**</exclude>
+            <exclude>**/*.md</exclude>
+            <exclude>**/*.pdf</exclude>
             <exclude>**/tmp/*.h</exclude>
             <exclude>**/tmp/*.sh</exclude>
-=======
-            <exclude>**/*.md</exclude>
-            <exclude>**/*.pdf</exclude>
->>>>>>> b2024281
           </excludes>
         </configuration>
         <executions>
