/*
 * Licensed to Apereo under one or more contributor license
 * agreements. See the NOTICE file distributed with this work
 * for additional information regarding copyright ownership.
 * Apereo licenses this file to you under the Apache License,
 * Version 2.0 (the "License"); you may not use this file
 * except in compliance with the License.  You may obtain a
 * copy of the License at the following location:
 *
 *   http://www.apache.org/licenses/LICENSE-2.0
 *
 * Unless required by applicable law or agreed to in writing,
 * software distributed under the License is distributed on an
 * "AS IS" BASIS, WITHOUT WARRANTIES OR CONDITIONS OF ANY
 * KIND, either express or implied.  See the License for the
 * specific language governing permissions and limitations
 * under the License.
 */
package org.jasig.cas.support.saml.web.view;

import org.jasig.cas.CasProtocolConstants;
import org.jasig.cas.TestUtils;
import org.jasig.cas.authentication.Authentication;
import org.jasig.cas.authentication.RememberMeCredential;
import org.jasig.cas.authentication.principal.DefaultPrincipalFactory;
import org.jasig.cas.authentication.principal.Principal;
import org.jasig.cas.services.DefaultServicesManagerImpl;
import org.jasig.cas.services.InMemoryServiceRegistryDaoImpl;
import org.jasig.cas.services.RegisteredService;
import org.jasig.cas.services.RegisteredServiceImpl;
import org.jasig.cas.services.ReturnAllAttributeReleasePolicy;
import org.jasig.cas.services.ServicesManager;
import org.jasig.cas.support.saml.authentication.SamlAuthenticationMetaDataPopulator;
import org.jasig.cas.validation.Assertion;
import org.jasig.cas.validation.ImmutableAssertion;
import org.junit.Before;
import org.junit.Test;
import org.springframework.mock.web.MockHttpServletRequest;
import org.springframework.mock.web.MockHttpServletResponse;

import java.util.ArrayList;
import java.util.Arrays;
import java.util.Collections;
import java.util.HashMap;
import java.util.List;
import java.util.Map;

import static org.junit.Assert.*;

/**
 * Unit test for {@link Saml10SuccessResponseView} class.
 *
 * @author Scott Battaglia
 * @author Marvin S. Addison
 * @since 3.1
 *
 */
public class Saml10SuccessResponseViewTests {

    private Saml10SuccessResponseView response;

    @Before
    public void setUp() throws Exception {

        final List<RegisteredService> list = new ArrayList<RegisteredService>();

        final RegisteredServiceImpl regSvc = new RegisteredServiceImpl();
        regSvc.setServiceId(TestUtils.getService().getId());
        regSvc.setEnabled(true);
        regSvc.setName("Test Service");
        regSvc.setAttributeReleasePolicy(new ReturnAllAttributeReleasePolicy());

        list.add(regSvc);
        final InMemoryServiceRegistryDaoImpl dao = new InMemoryServiceRegistryDaoImpl();
        dao.setRegisteredServices(list);
        final ServicesManager servicesManager = new DefaultServicesManagerImpl(dao);
        this.response = new Saml10SuccessResponseView();
        this.response.setIssuer("testIssuer");
        this.response.setIssueLength(1000);
    }

    @Test
    public void verifyResponse() throws Exception {
        final Map<String, Object> model = new HashMap<String, Object>();

        final Map<String, Object> attributes = new HashMap<String, Object>();
        attributes.put("testAttribute", "testValue");
        attributes.put("testEmptyCollection", Collections.emptyList());
<<<<<<< HEAD
        attributes.put("testAttributeCollection", Arrays.asList(new String[] {"tac1", "tac2"}));
        final Principal principal = new DefaultPrincipalFactory().createPrincipal("testPrincipal", attributes);
=======
        attributes.put("testAttributeCollection", Arrays.asList("tac1", "tac2"));
        final SimplePrincipal principal = new SimplePrincipal("testPrincipal", attributes);
>>>>>>> 3c0f8808

        final Map<String, Object> authAttributes = new HashMap<String, Object>();
        authAttributes.put(
                SamlAuthenticationMetaDataPopulator.ATTRIBUTE_AUTHENTICATION_METHOD,
                SamlAuthenticationMetaDataPopulator.AUTHN_METHOD_SSL_TLS_CLIENT);
        authAttributes.put("testSamlAttribute", "value");

        final Authentication primary = TestUtils.getAuthentication(principal, authAttributes);
        final Assertion assertion = new ImmutableAssertion(
                primary, Collections.singletonList(primary), TestUtils.getService(), true);
        model.put("assertion", assertion);

        final MockHttpServletResponse servletResponse = new MockHttpServletResponse();

        this.response.renderMergedOutputModel(model, new MockHttpServletRequest(), servletResponse);
        final String written = servletResponse.getContentAsString();

        assertTrue(written.contains("testPrincipal"));
        assertTrue(written.contains("testAttribute"));
        assertTrue(written.contains("testValue"));
        assertFalse(written.contains("testEmptyCollection"));
        assertTrue(written.contains("testAttributeCollection"));
        assertTrue(written.contains("tac1"));
        assertTrue(written.contains("tac2"));
        assertTrue(written.contains(SamlAuthenticationMetaDataPopulator.AUTHN_METHOD_SSL_TLS_CLIENT));
        assertTrue(written.contains("AuthenticationMethod"));
        assertTrue(written.contains("AssertionID"));
    }

    @Test
    public void verifyResponseWithNoAttributes() throws Exception {
        final Map<String, Object> model = new HashMap<String, Object>();

        final Principal principal = new DefaultPrincipalFactory().createPrincipal("testPrincipal");

        final Map<String, Object> authAttributes = new HashMap<String, Object>();
        authAttributes.put(
                SamlAuthenticationMetaDataPopulator.ATTRIBUTE_AUTHENTICATION_METHOD,
                SamlAuthenticationMetaDataPopulator.AUTHN_METHOD_SSL_TLS_CLIENT);
        authAttributes.put("testSamlAttribute", "value");

        final Authentication primary = TestUtils.getAuthentication(principal, authAttributes);

        final Assertion assertion = new ImmutableAssertion(
                primary, Collections.singletonList(primary), TestUtils.getService(), true);
        model.put("assertion", assertion);

        final MockHttpServletResponse servletResponse = new MockHttpServletResponse();

        this.response.renderMergedOutputModel(model, new MockHttpServletRequest(), servletResponse);
        final String written = servletResponse.getContentAsString();

        assertTrue(written.contains("testPrincipal"));
        assertTrue(written.contains(SamlAuthenticationMetaDataPopulator.AUTHN_METHOD_SSL_TLS_CLIENT));
        assertTrue(written.contains("AuthenticationMethod="));
    }

    @Test
    public void verifyResponseWithoutAuthMethod() throws Exception {
        final Map<String, Object> model = new HashMap<String, Object>();

        final Map<String, Object> attributes = new HashMap<String, Object>();
        attributes.put("testAttribute", "testValue");
        final Principal principal = new DefaultPrincipalFactory().createPrincipal("testPrincipal", attributes);

        final Map<String, Object> authnAttributes = new HashMap<String, Object>();
        authnAttributes.put("authnAttribute1", "authnAttrbuteV1");
        authnAttributes.put("authnAttribute2", "authnAttrbuteV2");
        authnAttributes.put(RememberMeCredential.AUTHENTICATION_ATTRIBUTE_REMEMBER_ME, Boolean.TRUE);

        final Authentication primary = TestUtils.getAuthentication(principal, authnAttributes);

        final Assertion assertion = new ImmutableAssertion(
                primary, Collections.singletonList(primary), TestUtils.getService(), true);
        model.put("assertion", assertion);

        final MockHttpServletResponse servletResponse = new MockHttpServletResponse();

        this.response.renderMergedOutputModel(model, new MockHttpServletRequest(), servletResponse);
        final String written = servletResponse.getContentAsString();

        assertTrue(written.contains("testPrincipal"));
        assertTrue(written.contains("testAttribute"));
        assertTrue(written.contains("testValue"));
        assertTrue(written.contains("authnAttribute1"));
        assertTrue(written.contains("authnAttribute2"));
        assertTrue(written.contains(CasProtocolConstants.VALIDATION_REMEMBER_ME_ATTRIBUTE_NAME));
        assertTrue(written.contains("urn:oasis:names:tc:SAML:1.0:am:unspecified"));
    }
}<|MERGE_RESOLUTION|>--- conflicted
+++ resolved
@@ -86,13 +86,8 @@
         final Map<String, Object> attributes = new HashMap<String, Object>();
         attributes.put("testAttribute", "testValue");
         attributes.put("testEmptyCollection", Collections.emptyList());
-<<<<<<< HEAD
-        attributes.put("testAttributeCollection", Arrays.asList(new String[] {"tac1", "tac2"}));
+        attributes.put("testAttributeCollection", Arrays.asList("tac1", "tac2"));
         final Principal principal = new DefaultPrincipalFactory().createPrincipal("testPrincipal", attributes);
-=======
-        attributes.put("testAttributeCollection", Arrays.asList("tac1", "tac2"));
-        final SimplePrincipal principal = new SimplePrincipal("testPrincipal", attributes);
->>>>>>> 3c0f8808
 
         final Map<String, Object> authAttributes = new HashMap<String, Object>();
         authAttributes.put(
