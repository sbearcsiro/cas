--- conflicted
+++ resolved
@@ -82,23 +82,13 @@
                     <artifactId>log4j-over-slf4j</artifactId>
                 </exclusion>
                 <exclusion>
-<<<<<<< HEAD
+                    <artifactId>slf4j-api</artifactId>
+                    <groupId>org.slf4j</groupId>
+                </exclusion>
+                <exclusion>
                     <artifactId>bcprov-jdk15on</artifactId>
                     <groupId>org.bouncycastle</groupId>
                 </exclusion>
-                <exclusion>
-                    <artifactId>slf4j-api</artifactId>
-                    <groupId>org.slf4j</groupId>
-                </exclusion>
-=======
-                    <artifactId>slf4j-api</artifactId>
-                    <groupId>org.slf4j</groupId>
-                </exclusion>
-                <exclusion>
-                    <artifactId>bcprov-jdk15on</artifactId>
-                    <groupId>org.bouncycastle</groupId>
-                </exclusion>
->>>>>>> c50bd551
             </exclusions>
         </dependency>
 
@@ -143,7 +133,6 @@
         </dependency>
 
         <dependency>
-<<<<<<< HEAD
             <groupId>org.bouncycastle</groupId>
             <artifactId>bcprov-jdk15on</artifactId>
             <version>${bouncycastle.version}</version>
@@ -155,14 +144,18 @@
             <version>${opensaml.version}</version>
             <exclusions>
                 <exclusion>
-                    <artifactId>bcprov-jdk15on</artifactId>
+                    <groupId>commons-logging</groupId>
+                    <artifactId>commons-logging</artifactId>
+                </exclusion>
+                <exclusion>
+                    <artifactId>slf4j-api</artifactId>
+                    <groupId>org.slf4j</groupId>
+                </exclusion>
+                <exclusion>
+                	<artifactId>bcprov-jdk15on</artifactId>
                     <groupId>org.bouncycastle</groupId>
                 </exclusion>
-                <exclusion>
-                    <artifactId>slf4j-api</artifactId>
-                    <groupId>org.slf4j</groupId>
-                </exclusion>
-            </exclusions>
+             </exclusions>
         </dependency>
 
         <dependency>
@@ -170,10 +163,8 @@
             <artifactId>quartz</artifactId>
             <scope>compile</scope>
         </dependency>
-
-        <dependency>
-=======
->>>>>>> c50bd551
+        
+        <dependency>
             <groupId>javax.xml</groupId>
             <artifactId>xmldsig</artifactId>
             <version>${xmldsig.version}</version>
