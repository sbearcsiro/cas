/*
 * Licensed to Jasig under one or more contributor license
 * agreements. See the NOTICE file distributed with this work
 * for additional information regarding copyright ownership.
 * Jasig licenses this file to you under the Apache License,
 * Version 2.0 (the "License"); you may not use this file
 * except in compliance with the License.  You may obtain a
 * copy of the License at the following location:
 *
 *   http://www.apache.org/licenses/LICENSE-2.0
 *
 * Unless required by applicable law or agreed to in writing,
 * software distributed under the License is distributed on an
 * "AS IS" BASIS, WITHOUT WARRANTIES OR CONDITIONS OF ANY
 * KIND, either express or implied.  See the License for the
 * specific language governing permissions and limitations
 * under the License.
 */
package org.jasig.cas.support.oauth;

/**
 * This class has the main constants for the OAuth implementation.
 *
 * @author Jerome Leleu
 * @since 3.5.0
 */
public interface OAuthConstants {

<<<<<<< HEAD
    public final static String REDIRECT_URI = "redirect_uri";

    public final static String CLIENT_ID = "client_id";

    public final static String CLIENT_SECRET = "client_secret";

    public final static String CODE = "code";

    public final static String SERVICE = "service";

    public final static String TICKET = "ticket";

    public final static String STATE = "state";

    public final static String ACCESS_TOKEN = "access_token";

    public final static String OAUTH20_CALLBACKURL = "oauth20_callbackUrl";

    public final static String OAUTH20_SERVICE_NAME = "oauth20_service_name";

    public final static String OAUTH20_STATE = "oauth20_state";

    public final static String MISSING_ACCESS_TOKEN = "missing_accessToken";

    public final static String EXPIRED_ACCESS_TOKEN = "expired_accessToken";

    public final static String CONFIRM_VIEW = "oauthConfirmView";

    public final static String ERROR_VIEW = "viewServiceErrorView";

    public final static String INVALID_REQUEST = "invalid_request";

    public final static String INVALID_GRANT = "invalid_grant";

    public final static String AUTHORIZE_URL = "authorize";

    public final static String CALLBACK_AUTHORIZE_URL = "callbackAuthorize";

    public final static String ACCESS_TOKEN_URL = "accessToken";

    public final static String PROFILE_URL = "profile";
=======
    public static final String PROVIDER_TYPE = "providerType";

    public static final String REDIRECT_URI = "redirect_uri";

    public static final String CLIENT_ID = "client_id";

    public static final String CLIENT_SECRET = "client_secret";

    public static final String CODE = "code";

    public static final String SERVICE = "service";

    public static final String THEME = "theme";

    public static final String LOCALE = "locale";

    public static final String METHOD = "method";

    public static final String TICKET = "ticket";

    public static final String STATE = "state";

    public static final String ACCESS_TOKEN = "access_token";

    public static final String OAUTH20_CALLBACKURL = "oauth20_callbackUrl";

    public static final String OAUTH20_SERVICE_NAME = "oauth20_service_name";

    public static final String OAUTH20_STATE = "oauth20_state";

    public static final String MISSING_ACCESS_TOKEN = "missing_accessToken";

    public static final String EXPIRED_ACCESS_TOKEN = "expired_accessToken";

    public static final String CONFIRM_VIEW = "oauthConfirmView";

    public static final String ERROR_VIEW = "viewServiceErrorView";

    public static final String INVALID_REQUEST = "invalid_request";

    public static final String INVALID_GRANT = "invalid_grant";

    public static final String AUTHORIZE_URL = "authorize";

    public static final String CALLBACK_AUTHORIZE_URL = "callbackAuthorize";

    public static final String ACCESS_TOKEN_URL = "accessToken";

    public static final String PROFILE_URL = "profile";

    public static final String OAUTH10_LOGIN_URL = "oauth10login";
>>>>>>> 49951e8d
}<|MERGE_RESOLUTION|>--- conflicted
+++ resolved
@@ -26,51 +26,6 @@
  */
 public interface OAuthConstants {
 
-<<<<<<< HEAD
-    public final static String REDIRECT_URI = "redirect_uri";
-
-    public final static String CLIENT_ID = "client_id";
-
-    public final static String CLIENT_SECRET = "client_secret";
-
-    public final static String CODE = "code";
-
-    public final static String SERVICE = "service";
-
-    public final static String TICKET = "ticket";
-
-    public final static String STATE = "state";
-
-    public final static String ACCESS_TOKEN = "access_token";
-
-    public final static String OAUTH20_CALLBACKURL = "oauth20_callbackUrl";
-
-    public final static String OAUTH20_SERVICE_NAME = "oauth20_service_name";
-
-    public final static String OAUTH20_STATE = "oauth20_state";
-
-    public final static String MISSING_ACCESS_TOKEN = "missing_accessToken";
-
-    public final static String EXPIRED_ACCESS_TOKEN = "expired_accessToken";
-
-    public final static String CONFIRM_VIEW = "oauthConfirmView";
-
-    public final static String ERROR_VIEW = "viewServiceErrorView";
-
-    public final static String INVALID_REQUEST = "invalid_request";
-
-    public final static String INVALID_GRANT = "invalid_grant";
-
-    public final static String AUTHORIZE_URL = "authorize";
-
-    public final static String CALLBACK_AUTHORIZE_URL = "callbackAuthorize";
-
-    public final static String ACCESS_TOKEN_URL = "accessToken";
-
-    public final static String PROFILE_URL = "profile";
-=======
-    public static final String PROVIDER_TYPE = "providerType";
-
     public static final String REDIRECT_URI = "redirect_uri";
 
     public static final String CLIENT_ID = "client_id";
@@ -80,12 +35,6 @@
     public static final String CODE = "code";
 
     public static final String SERVICE = "service";
-
-    public static final String THEME = "theme";
-
-    public static final String LOCALE = "locale";
-
-    public static final String METHOD = "method";
 
     public static final String TICKET = "ticket";
 
@@ -118,7 +67,4 @@
     public static final String ACCESS_TOKEN_URL = "accessToken";
 
     public static final String PROFILE_URL = "profile";
-
-    public static final String OAUTH10_LOGIN_URL = "oauth10login";
->>>>>>> 49951e8d
 }