/*
 * Licensed to Jasig under one or more contributor license
 * agreements. See the NOTICE file distributed with this work
 * for additional information regarding copyright ownership.
 * Jasig licenses this file to you under the Apache License,
 * Version 2.0 (the "License"); you may not use this file
 * except in compliance with the License.  You may obtain a
 * copy of the License at the following location:
 *
 *   http://www.apache.org/licenses/LICENSE-2.0
 *
 * Unless required by applicable law or agreed to in writing,
 * software distributed under the License is distributed on an
 * "AS IS" BASIS, WITHOUT WARRANTIES OR CONDITIONS OF ANY
 * KIND, either express or implied.  See the License for the
 * specific language governing permissions and limitations
 * under the License.
 */
package org.jasig.cas.support.oauth.web;

import static org.junit.Assert.assertEquals;
import static org.junit.Assert.assertTrue;
import static org.mockito.Mockito.mock;
import static org.mockito.Mockito.when;

import java.util.ArrayList;
import java.util.List;

import javax.servlet.http.HttpSession;

import org.jasig.cas.services.RegisteredService;
import org.jasig.cas.services.RegisteredServiceImpl;
import org.jasig.cas.services.ServicesManager;
import org.jasig.cas.support.oauth.OAuthConstants;
import org.jasig.cas.support.oauth.OAuthUtils;
import org.junit.Test;
import org.springframework.mock.web.MockHttpServletRequest;
import org.springframework.mock.web.MockHttpServletResponse;
import org.springframework.web.servlet.ModelAndView;
import org.springframework.web.servlet.View;
import org.springframework.web.servlet.view.RedirectView;

/**
 * This class tests the {@link OAuth20AuthorizeController} class.
 *
 * @author Jerome Leleu
 * @since 3.5.2
 */
public final class OAuth20AuthorizeControllerTests {

    private static final String CONTEXT = "/oauth2.0/";

    private static final String CLIENT_ID = "1";

    private static final String REDIRECT_URI = "http://someurl";

    private static final String OTHER_REDIRECT_URI = "http://someotherurl";

    private static final String CAS_SERVER = "casserver";

    private static final String CAS_SCHEME = "https";

    private static final int CAS_PORT = 443;

    private static final String CAS_URL = CAS_SCHEME + "://" + CAS_SERVER + ":" + CAS_PORT;

    private static final String SERVICE_NAME = "serviceName";

    private static final String STATE = "state";

    @Test
    public void testNoClientId() throws Exception {
        final MockHttpServletRequest mockRequest = new MockHttpServletRequest("GET", CONTEXT
                + OAuthConstants.AUTHORIZE_URL);
        mockRequest.setParameter(OAuthConstants.REDIRECT_URI, REDIRECT_URI);
        final MockHttpServletResponse mockResponse = new MockHttpServletResponse();
        final OAuth20WrapperController oauth20WrapperController = new OAuth20WrapperController();
        oauth20WrapperController.afterPropertiesSet();
<<<<<<< HEAD
        final Logger logger = mock(Logger.class);
        OAuth20AuthorizeController.setLogger(logger);
        final ModelAndView modelAndView = oauth20WrapperController.handleRequest(mockRequest, mockResponse);
        assertEquals(OAuthConstants.ERROR_VIEW, modelAndView.getViewName());
        verify(logger).error("missing clientId");
=======
        final ModelAndView modelAndView = oauth20WrapperController.handleRequest(mockRequest, mockResponse);
        assertEquals(OAuthConstants.ERROR_VIEW, modelAndView.getViewName());
>>>>>>> e7bc2dfa
    }

    @Test
    public void testNoRedirectUri() throws Exception {
        final MockHttpServletRequest mockRequest = new MockHttpServletRequest("GET", CONTEXT
                + OAuthConstants.AUTHORIZE_URL);
        mockRequest.setParameter(OAuthConstants.CLIENT_ID, CLIENT_ID);
        final MockHttpServletResponse mockResponse = new MockHttpServletResponse();
        final OAuth20WrapperController oauth20WrapperController = new OAuth20WrapperController();
        oauth20WrapperController.afterPropertiesSet();
<<<<<<< HEAD
        final Logger logger = mock(Logger.class);
        OAuth20AuthorizeController.setLogger(logger);
        final ModelAndView modelAndView = oauth20WrapperController.handleRequest(mockRequest, mockResponse);
        assertEquals(OAuthConstants.ERROR_VIEW, modelAndView.getViewName());
        verify(logger).error("missing redirectUri");
=======
        final ModelAndView modelAndView = oauth20WrapperController.handleRequest(mockRequest, mockResponse);
        assertEquals(OAuthConstants.ERROR_VIEW, modelAndView.getViewName());
>>>>>>> e7bc2dfa
    }

    @Test
    public void testNoCasService() throws Exception {
        final MockHttpServletRequest mockRequest = new MockHttpServletRequest("GET", CONTEXT
                + OAuthConstants.AUTHORIZE_URL);
        mockRequest.setParameter(OAuthConstants.CLIENT_ID, CLIENT_ID);
        mockRequest.setParameter(OAuthConstants.REDIRECT_URI, REDIRECT_URI);
        final MockHttpServletResponse mockResponse = new MockHttpServletResponse();
        final ServicesManager servicesManager = mock(ServicesManager.class);
        when(servicesManager.getAllServices()).thenReturn(new ArrayList<RegisteredService>());
        final OAuth20WrapperController oauth20WrapperController = new OAuth20WrapperController();
        oauth20WrapperController.setServicesManager(servicesManager);
        oauth20WrapperController.afterPropertiesSet();
<<<<<<< HEAD
        final Logger logger = mock(Logger.class);
        OAuth20AuthorizeController.setLogger(logger);
        final ModelAndView modelAndView = oauth20WrapperController.handleRequest(mockRequest, mockResponse);
        assertEquals(OAuthConstants.ERROR_VIEW, modelAndView.getViewName());
        verify(logger).error("Unknown clientId : {}", CLIENT_ID);
=======
        final ModelAndView modelAndView = oauth20WrapperController.handleRequest(mockRequest, mockResponse);
        assertEquals(OAuthConstants.ERROR_VIEW, modelAndView.getViewName());
>>>>>>> e7bc2dfa
    }

    @Test
    public void testRedirectUriDoesNotStartWithServiceId() throws Exception {
        final MockHttpServletRequest mockRequest = new MockHttpServletRequest("GET", CONTEXT
                + OAuthConstants.AUTHORIZE_URL);
        mockRequest.setParameter(OAuthConstants.CLIENT_ID, CLIENT_ID);
        mockRequest.setParameter(OAuthConstants.REDIRECT_URI, REDIRECT_URI);
        final MockHttpServletResponse mockResponse = new MockHttpServletResponse();
        final ServicesManager servicesManager = mock(ServicesManager.class);
        final RegisteredServiceImpl registeredServiceImpl = new RegisteredServiceImpl();
        registeredServiceImpl.setName(CLIENT_ID);
        registeredServiceImpl.setServiceId(OTHER_REDIRECT_URI);
        final List<RegisteredService> services = new ArrayList<RegisteredService>();
        services.add(registeredServiceImpl);
        when(servicesManager.getAllServices()).thenReturn(services);
<<<<<<< HEAD
        final Logger logger = mock(Logger.class);
        OAuth20AuthorizeController.setLogger(logger);
=======
>>>>>>> e7bc2dfa
        final OAuth20WrapperController oauth20WrapperController = new OAuth20WrapperController();
        oauth20WrapperController.setServicesManager(servicesManager);
        oauth20WrapperController.afterPropertiesSet();
        final ModelAndView modelAndView = oauth20WrapperController.handleRequest(mockRequest, mockResponse);
        assertEquals(OAuthConstants.ERROR_VIEW, modelAndView.getViewName());
<<<<<<< HEAD
        verify(logger).error("Unsupported redirectUri : {} for serviceId : {}", REDIRECT_URI, OTHER_REDIRECT_URI);
=======
>>>>>>> e7bc2dfa
    }

    @Test
    public void testOK() throws Exception {
        final MockHttpServletRequest mockRequest = new MockHttpServletRequest("GET", CONTEXT
                + OAuthConstants.AUTHORIZE_URL);
        mockRequest.setParameter(OAuthConstants.CLIENT_ID, CLIENT_ID);
        mockRequest.setParameter(OAuthConstants.REDIRECT_URI, REDIRECT_URI);
        mockRequest.setServerName(CAS_SERVER);
        mockRequest.setServerPort(CAS_PORT);
        mockRequest.setScheme(CAS_SCHEME);
        final MockHttpServletResponse mockResponse = new MockHttpServletResponse();
        final ServicesManager servicesManager = mock(ServicesManager.class);
        final RegisteredServiceImpl registeredServiceImpl = new RegisteredServiceImpl();
        registeredServiceImpl.setName(CLIENT_ID);
        registeredServiceImpl.setServiceId(REDIRECT_URI);
        registeredServiceImpl.setTheme(SERVICE_NAME);
        final List<RegisteredService> services = new ArrayList<RegisteredService>();
        services.add(registeredServiceImpl);
        when(servicesManager.getAllServices()).thenReturn(services);
        final OAuth20WrapperController oauth20WrapperController = new OAuth20WrapperController();
        oauth20WrapperController.setLoginUrl(CAS_URL);
        oauth20WrapperController.setServicesManager(servicesManager);
        oauth20WrapperController.afterPropertiesSet();
        final ModelAndView modelAndView = oauth20WrapperController.handleRequest(mockRequest, mockResponse);
        final HttpSession session = mockRequest.getSession();
        assertEquals(REDIRECT_URI, session.getAttribute(OAuthConstants.OAUTH20_CALLBACKURL));
        assertEquals(SERVICE_NAME, session.getAttribute(OAuthConstants.OAUTH20_SERVICE_NAME));
        final View view = modelAndView.getView();
        assertTrue(view instanceof RedirectView);
        final RedirectView redirectView = (RedirectView) view;
        assertEquals(
                OAuthUtils.addParameter(CAS_URL, "service", CAS_URL + CONTEXT + OAuthConstants.CALLBACK_AUTHORIZE_URL),
                redirectView.getUrl());
    }

    @Test
    public void testOKWithState() throws Exception {
        final MockHttpServletRequest mockRequest = new MockHttpServletRequest("GET", CONTEXT
                + OAuthConstants.AUTHORIZE_URL);
        mockRequest.setParameter(OAuthConstants.CLIENT_ID, CLIENT_ID);
        mockRequest.setParameter(OAuthConstants.REDIRECT_URI, REDIRECT_URI);
        mockRequest.setParameter(OAuthConstants.STATE, STATE);
        mockRequest.setServerName(CAS_SERVER);
        mockRequest.setServerPort(CAS_PORT);
        mockRequest.setScheme(CAS_SCHEME);
        final MockHttpServletResponse mockResponse = new MockHttpServletResponse();
        final ServicesManager servicesManager = mock(ServicesManager.class);
        final RegisteredServiceImpl registeredServiceImpl = new RegisteredServiceImpl();
        registeredServiceImpl.setName(CLIENT_ID);
        registeredServiceImpl.setServiceId(REDIRECT_URI);
        registeredServiceImpl.setTheme(SERVICE_NAME);
        final List<RegisteredService> services = new ArrayList<RegisteredService>();
        services.add(registeredServiceImpl);
        when(servicesManager.getAllServices()).thenReturn(services);
        final OAuth20WrapperController oauth20WrapperController = new OAuth20WrapperController();
        oauth20WrapperController.setLoginUrl(CAS_URL);
        oauth20WrapperController.setServicesManager(servicesManager);
        oauth20WrapperController.afterPropertiesSet();
        final ModelAndView modelAndView = oauth20WrapperController.handleRequest(mockRequest, mockResponse);
        final HttpSession session = mockRequest.getSession();
        assertEquals(REDIRECT_URI, session.getAttribute(OAuthConstants.OAUTH20_CALLBACKURL));
        assertEquals(SERVICE_NAME, session.getAttribute(OAuthConstants.OAUTH20_SERVICE_NAME));
        assertEquals(STATE, session.getAttribute(OAuthConstants.OAUTH20_STATE));
        final View view = modelAndView.getView();
        assertTrue(view instanceof RedirectView);
        final RedirectView redirectView = (RedirectView) view;
        assertEquals(
                OAuthUtils.addParameter(CAS_URL, "service", CAS_URL + CONTEXT + OAuthConstants.CALLBACK_AUTHORIZE_URL),
                redirectView.getUrl());
    }
}<|MERGE_RESOLUTION|>--- conflicted
+++ resolved
@@ -76,16 +76,8 @@
         final MockHttpServletResponse mockResponse = new MockHttpServletResponse();
         final OAuth20WrapperController oauth20WrapperController = new OAuth20WrapperController();
         oauth20WrapperController.afterPropertiesSet();
-<<<<<<< HEAD
-        final Logger logger = mock(Logger.class);
-        OAuth20AuthorizeController.setLogger(logger);
-        final ModelAndView modelAndView = oauth20WrapperController.handleRequest(mockRequest, mockResponse);
-        assertEquals(OAuthConstants.ERROR_VIEW, modelAndView.getViewName());
-        verify(logger).error("missing clientId");
-=======
-        final ModelAndView modelAndView = oauth20WrapperController.handleRequest(mockRequest, mockResponse);
-        assertEquals(OAuthConstants.ERROR_VIEW, modelAndView.getViewName());
->>>>>>> e7bc2dfa
+        final ModelAndView modelAndView = oauth20WrapperController.handleRequest(mockRequest, mockResponse);
+        assertEquals(OAuthConstants.ERROR_VIEW, modelAndView.getViewName());
     }
 
     @Test
@@ -96,16 +88,8 @@
         final MockHttpServletResponse mockResponse = new MockHttpServletResponse();
         final OAuth20WrapperController oauth20WrapperController = new OAuth20WrapperController();
         oauth20WrapperController.afterPropertiesSet();
-<<<<<<< HEAD
-        final Logger logger = mock(Logger.class);
-        OAuth20AuthorizeController.setLogger(logger);
-        final ModelAndView modelAndView = oauth20WrapperController.handleRequest(mockRequest, mockResponse);
-        assertEquals(OAuthConstants.ERROR_VIEW, modelAndView.getViewName());
-        verify(logger).error("missing redirectUri");
-=======
-        final ModelAndView modelAndView = oauth20WrapperController.handleRequest(mockRequest, mockResponse);
-        assertEquals(OAuthConstants.ERROR_VIEW, modelAndView.getViewName());
->>>>>>> e7bc2dfa
+        final ModelAndView modelAndView = oauth20WrapperController.handleRequest(mockRequest, mockResponse);
+        assertEquals(OAuthConstants.ERROR_VIEW, modelAndView.getViewName());
     }
 
     @Test
@@ -120,16 +104,8 @@
         final OAuth20WrapperController oauth20WrapperController = new OAuth20WrapperController();
         oauth20WrapperController.setServicesManager(servicesManager);
         oauth20WrapperController.afterPropertiesSet();
-<<<<<<< HEAD
-        final Logger logger = mock(Logger.class);
-        OAuth20AuthorizeController.setLogger(logger);
-        final ModelAndView modelAndView = oauth20WrapperController.handleRequest(mockRequest, mockResponse);
-        assertEquals(OAuthConstants.ERROR_VIEW, modelAndView.getViewName());
-        verify(logger).error("Unknown clientId : {}", CLIENT_ID);
-=======
-        final ModelAndView modelAndView = oauth20WrapperController.handleRequest(mockRequest, mockResponse);
-        assertEquals(OAuthConstants.ERROR_VIEW, modelAndView.getViewName());
->>>>>>> e7bc2dfa
+        final ModelAndView modelAndView = oauth20WrapperController.handleRequest(mockRequest, mockResponse);
+        assertEquals(OAuthConstants.ERROR_VIEW, modelAndView.getViewName());
     }
 
     @Test
@@ -146,20 +122,11 @@
         final List<RegisteredService> services = new ArrayList<RegisteredService>();
         services.add(registeredServiceImpl);
         when(servicesManager.getAllServices()).thenReturn(services);
-<<<<<<< HEAD
-        final Logger logger = mock(Logger.class);
-        OAuth20AuthorizeController.setLogger(logger);
-=======
->>>>>>> e7bc2dfa
-        final OAuth20WrapperController oauth20WrapperController = new OAuth20WrapperController();
-        oauth20WrapperController.setServicesManager(servicesManager);
-        oauth20WrapperController.afterPropertiesSet();
-        final ModelAndView modelAndView = oauth20WrapperController.handleRequest(mockRequest, mockResponse);
-        assertEquals(OAuthConstants.ERROR_VIEW, modelAndView.getViewName());
-<<<<<<< HEAD
-        verify(logger).error("Unsupported redirectUri : {} for serviceId : {}", REDIRECT_URI, OTHER_REDIRECT_URI);
-=======
->>>>>>> e7bc2dfa
+        final OAuth20WrapperController oauth20WrapperController = new OAuth20WrapperController();
+        oauth20WrapperController.setServicesManager(servicesManager);
+        oauth20WrapperController.afterPropertiesSet();
+        final ModelAndView modelAndView = oauth20WrapperController.handleRequest(mockRequest, mockResponse);
+        assertEquals(OAuthConstants.ERROR_VIEW, modelAndView.getViewName());
     }
 
     @Test
