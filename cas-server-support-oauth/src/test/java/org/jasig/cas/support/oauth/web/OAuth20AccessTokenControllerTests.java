--- conflicted
+++ resolved
@@ -16,14 +16,9 @@
 import org.jasig.cas.support.oauth.ticket.accesstoken.AccessToken;
 import org.jasig.cas.support.oauth.ticket.code.DefaultOAuthCodeFactory;
 import org.jasig.cas.support.oauth.ticket.code.OAuthCode;
-<<<<<<< HEAD
-import org.jasig.cas.support.oauth.ticket.code.OAuthCodeFactory;
-import org.jasig.cas.ticket.ExpirationPolicy;
-=======
 import org.jasig.cas.support.oauth.validator.OAuthValidator;
 
 import org.junit.Before;
->>>>>>> 2d039bfc
 import org.junit.Test;
 import org.junit.runner.RunWith;
 import org.pac4j.core.config.Config;
@@ -308,13 +303,8 @@
         final Principal principal = org.jasig.cas.authentication.TestUtils.getPrincipal(ID, map);
         final Authentication authentication = new OAuthAuthentication(ZonedDateTime.now(), principal);
         final DefaultOAuthCodeFactory expiringOAuthCodeFactory = new DefaultOAuthCodeFactory();
-<<<<<<< HEAD
-        expiringOAuthCodeFactory.setExpirationPolicy((ExpirationPolicy) ticketState -> true);
-        final Service service = new OAuthWebApplicationService(String.valueOf(registeredService.getId()), registeredService.getServiceId());
-=======
         expiringOAuthCodeFactory.setExpirationPolicy(state -> true);
         final Service service = new OAuthWebApplicationService(registeredService);
->>>>>>> 2d039bfc
         final OAuthCode code = expiringOAuthCodeFactory.create(service, authentication);
         oAuth20AccessTokenController.getTicketRegistry().addTicket(code);
 
