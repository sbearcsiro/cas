package org.apereo.cas.services;

import com.fasterxml.jackson.databind.ObjectMapper;
import lombok.extern.slf4j.Slf4j;
import org.apache.commons.io.FileUtils;
import org.apereo.cas.authentication.CoreAuthenticationTestUtils;
import org.junit.Test;
import org.junit.runner.RunWith;
import org.junit.runners.JUnit4;

import java.io.File;
import java.io.IOException;
import java.util.Map;

import static org.junit.Assert.*;

/**
 * @author Misagh Moayyed
 * @since 4.1
 */
@RunWith(JUnit4.class)
@Slf4j
public class GroovyScriptAttributeReleasePolicyTests {
    private static final File JSON_FILE = new File(FileUtils.getTempDirectoryPath(), "groovyScriptAttributeReleasePolicy.json");

    private static final ObjectMapper MAPPER = new ObjectMapper().findAndRegisterModules();

    @Test
    public void verifySerializeAGroovyScriptAttributeReleasePolicyToJson() throws IOException {
<<<<<<< HEAD
        final var policyWritten = new GroovyScriptAttributeReleasePolicy();

=======
        final GroovyScriptAttributeReleasePolicy policyWritten = new GroovyScriptAttributeReleasePolicy();
>>>>>>> 61c473e3
        MAPPER.writeValue(JSON_FILE, policyWritten);
        final RegisteredServiceAttributeReleasePolicy policyRead = MAPPER.readValue(JSON_FILE, GroovyScriptAttributeReleasePolicy.class);
        assertEquals(policyWritten, policyRead);
    }

    @Test
    public void verifyAction() {
        final GroovyScriptAttributeReleasePolicy policy = new GroovyScriptAttributeReleasePolicy();
        policy.setGroovyScript("classpath:GroovyAttributeRelease.groovy");
        final Map attributes = policy.getAttributes(CoreAuthenticationTestUtils.getPrincipal(), CoreAuthenticationTestUtils.getService(),
            CoreAuthenticationTestUtils.getRegisteredService());
        assertTrue(attributes.containsKey("username"));
        assertTrue(attributes.containsKey("likes"));
        assertTrue(attributes.containsKey("id"));
        assertTrue(attributes.containsKey("another"));
    }
}<|MERGE_RESOLUTION|>--- conflicted
+++ resolved
@@ -27,12 +27,7 @@
 
     @Test
     public void verifySerializeAGroovyScriptAttributeReleasePolicyToJson() throws IOException {
-<<<<<<< HEAD
         final var policyWritten = new GroovyScriptAttributeReleasePolicy();
-
-=======
-        final GroovyScriptAttributeReleasePolicy policyWritten = new GroovyScriptAttributeReleasePolicy();
->>>>>>> 61c473e3
         MAPPER.writeValue(JSON_FILE, policyWritten);
         final RegisteredServiceAttributeReleasePolicy policyRead = MAPPER.readValue(JSON_FILE, GroovyScriptAttributeReleasePolicy.class);
         assertEquals(policyWritten, policyRead);
@@ -40,7 +35,7 @@
 
     @Test
     public void verifyAction() {
-        final GroovyScriptAttributeReleasePolicy policy = new GroovyScriptAttributeReleasePolicy();
+        final var policy = new GroovyScriptAttributeReleasePolicy();
         policy.setGroovyScript("classpath:GroovyAttributeRelease.groovy");
         final Map attributes = policy.getAttributes(CoreAuthenticationTestUtils.getPrincipal(), CoreAuthenticationTestUtils.getService(),
             CoreAuthenticationTestUtils.getRegisteredService());
