--- conflicted
+++ resolved
@@ -31,13 +31,8 @@
     @Override
     public Principal nominate(final Collection<Authentication> authentications,
                               final Map<String, Object> principalAttributes) {
-<<<<<<< HEAD
-        final var principal = authentications.iterator().next().getPrincipal();
+        final Principal principal = getPrincipalFromAuthentication(authentications);
         final var finalPrincipal = this.principalFactory.createPrincipal(principal.getId(), principalAttributes);
-=======
-        final Principal principal = getPrincipalFromAuthentication(authentications);
-        final Principal finalPrincipal = this.principalFactory.createPrincipal(principal.getId(), principalAttributes);
->>>>>>> 2ce970c9
         LOGGER.debug("Nominated [{}] as the primary principal", finalPrincipal);
         return finalPrincipal;
     }
