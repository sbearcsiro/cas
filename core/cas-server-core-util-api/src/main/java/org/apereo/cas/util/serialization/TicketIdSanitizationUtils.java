package org.apereo.cas.util.serialization;

import lombok.experimental.UtilityClass;
import lombok.extern.slf4j.Slf4j;
import org.apache.commons.lang3.StringUtils;
import org.apereo.cas.ticket.TicketGrantingTicket;
import org.apereo.cas.ticket.proxy.ProxyGrantingTicket;
import org.apereo.cas.util.InetAddressUtils;

import java.util.regex.Matcher;
import java.util.regex.Pattern;

/**
 * This is {@link TicketIdSanitizationUtils} which attempts to remove
 * sensitive ticket ids from a given String.
 *
 * @author Misagh Moayyed
 * @since 5.0.0
 */
@Slf4j
@UtilityClass
public class TicketIdSanitizationUtils {
    private static final Pattern TICKET_ID_PATTERN = Pattern.compile("(?:(?:" + TicketGrantingTicket.PREFIX + "|"
        + ProxyGrantingTicket.PROXY_GRANTING_TICKET_IOU_PREFIX + "|" + ProxyGrantingTicket.PROXY_GRANTING_TICKET_PREFIX
        + ")-\\d+-)([\\w.-]+)");

    /**
     * Specifies the ending tail length of the ticket id that would still be visible in the output
     * for troubleshooting purposes.
     */
    private static final int VISIBLE_TAIL_LENGTH = 10;

    /**
     * Gets the default suffix used when the default ticket id generator is used so the poroper
     * visible length is shown.
     */
    private static final int HOST_NAME_LENGTH = InetAddressUtils.getCasServerHostName().length();


    /**
     * Remove ticket id from the message.
     *
     * @param msg the message
     * @return the modified message with tgt id removed
     */
    public static String sanitize(final String msg) {
        var modifiedMessage = msg;
        if (StringUtils.isNotBlank(msg) && !Boolean.getBoolean("CAS_TICKET_ID_SANITIZE_SKIP")) {
            final var matcher = TICKET_ID_PATTERN.matcher(msg);
            while (matcher.find()) {
<<<<<<< HEAD
                final var match = matcher.group();
                final var newId = matcher.group(1) + '-'
                        + StringUtils.repeat("*", match.length() - VISIBLE_TAIL_LENGTH)
                        + StringUtils.right(match, VISIBLE_TAIL_LENGTH);
=======
                final String match = matcher.group();
                final String group = matcher.group(1);
                int replaceLength = group.length() - VISIBLE_TAIL_LENGTH - (HOST_NAME_LENGTH + 1);
                if (replaceLength <= 0) {
                    replaceLength = group.length();
                }
                final String newId = match.replace(group.substring(0, replaceLength), StringUtils.repeat("*", replaceLength));
>>>>>>> 51cf2cff
                modifiedMessage = modifiedMessage.replaceAll(match, newId);
            }
        }
        return modifiedMessage;
    }
}<|MERGE_RESOLUTION|>--- conflicted
+++ resolved
@@ -48,20 +48,13 @@
         if (StringUtils.isNotBlank(msg) && !Boolean.getBoolean("CAS_TICKET_ID_SANITIZE_SKIP")) {
             final var matcher = TICKET_ID_PATTERN.matcher(msg);
             while (matcher.find()) {
-<<<<<<< HEAD
                 final var match = matcher.group();
-                final var newId = matcher.group(1) + '-'
-                        + StringUtils.repeat("*", match.length() - VISIBLE_TAIL_LENGTH)
-                        + StringUtils.right(match, VISIBLE_TAIL_LENGTH);
-=======
-                final String match = matcher.group();
-                final String group = matcher.group(1);
-                int replaceLength = group.length() - VISIBLE_TAIL_LENGTH - (HOST_NAME_LENGTH + 1);
+                final var group = matcher.group(1);
+                var replaceLength = group.length() - VISIBLE_TAIL_LENGTH - (HOST_NAME_LENGTH + 1);
                 if (replaceLength <= 0) {
                     replaceLength = group.length();
                 }
-                final String newId = match.replace(group.substring(0, replaceLength), StringUtils.repeat("*", replaceLength));
->>>>>>> 51cf2cff
+                final var newId = match.replace(group.substring(0, replaceLength), StringUtils.repeat("*", replaceLength));
                 modifiedMessage = modifiedMessage.replaceAll(match, newId);
             }
         }
