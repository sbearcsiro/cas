--- conflicted
+++ resolved
@@ -18,17 +18,10 @@
     public void verifyPasswordAsAuthenticationAttribute() {
         final var populator = new CacheCredentialsMetaDataPopulator();
 
-<<<<<<< HEAD
         final var c = CoreAuthenticationTestUtils.getCredentialsWithSameUsernameAndPassword();
         final var builder = DefaultAuthenticationBuilder.newInstance(CoreAuthenticationTestUtils.getAuthentication());
-        populator.populateAttributes(builder, AuthenticationTransaction.of(c));
+        populator.populateAttributes(builder, DefaultAuthenticationTransaction.of(c));
         final var authn = builder.build();
-=======
-        final UsernamePasswordCredential c = CoreAuthenticationTestUtils.getCredentialsWithSameUsernameAndPassword();
-        final AuthenticationBuilder builder = DefaultAuthenticationBuilder.newInstance(CoreAuthenticationTestUtils.getAuthentication());
-        populator.populateAttributes(builder, DefaultAuthenticationTransaction.of(c));
-        final Authentication authn = builder.build();
->>>>>>> 7fcd5d62
         assertTrue(authn.getAttributes().containsKey(UsernamePasswordCredential.AUTHENTICATION_ATTRIBUTE_PASSWORD));
         assertTrue(authn.getAttributes().get(UsernamePasswordCredential.AUTHENTICATION_ATTRIBUTE_PASSWORD)
                 .equals(c.getPassword()));
