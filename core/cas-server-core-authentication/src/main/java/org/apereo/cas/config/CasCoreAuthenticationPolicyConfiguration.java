package org.apereo.cas.config;

import lombok.extern.slf4j.Slf4j;
import org.apereo.cas.authentication.AuthenticationEventExecutionPlanConfigurer;
import org.apereo.cas.authentication.AuthenticationPolicy;
import org.apereo.cas.authentication.ContextualAuthenticationPolicyFactory;
import org.apereo.cas.authentication.adaptive.AdaptiveAuthenticationPolicy;
import org.apereo.cas.authentication.adaptive.DefaultAdaptiveAuthenticationPolicy;
import org.apereo.cas.authentication.adaptive.geo.GeoLocationService;
import org.apereo.cas.authentication.policy.AllAuthenticationPolicy;
import org.apereo.cas.authentication.policy.AnyAuthenticationPolicy;
import org.apereo.cas.authentication.policy.GroovyScriptAuthenticationPolicy;
import org.apereo.cas.authentication.policy.NotPreventedAuthenticationPolicy;
import org.apereo.cas.authentication.policy.RequiredHandlerAuthenticationPolicy;
import org.apereo.cas.authentication.policy.RequiredHandlerAuthenticationPolicyFactory;
import org.apereo.cas.authentication.policy.RestfulAuthenticationPolicy;
import org.apereo.cas.authentication.policy.UniquePrincipalAuthenticationPolicy;
import org.apereo.cas.configuration.CasConfigurationProperties;
import org.apereo.cas.configuration.model.core.authentication.AuthenticationPolicyProperties;
import org.apereo.cas.ticket.registry.TicketRegistry;
import org.springframework.beans.factory.ObjectProvider;
import org.springframework.beans.factory.annotation.Autowired;
import org.springframework.beans.factory.annotation.Qualifier;
import org.springframework.boot.autoconfigure.condition.ConditionalOnMissingBean;
import org.springframework.boot.context.properties.EnableConfigurationProperties;
<<<<<<< HEAD
=======
import org.springframework.cloud.context.config.annotation.RefreshScope;
>>>>>>> 2ce970c9
import org.springframework.context.annotation.Bean;
import org.springframework.context.annotation.Configuration;
import org.springframework.core.io.ResourceLoader;
import org.springframework.web.client.RestTemplate;

/**
 * This is {@link CasCoreAuthenticationPolicyConfiguration}.
 *
 * @author Misagh Moayyed
 * @since 5.1.0
 */
@Configuration("casCoreAuthenticationPolicyConfiguration")
@EnableConfigurationProperties(CasConfigurationProperties.class)
@Slf4j
public class CasCoreAuthenticationPolicyConfiguration {

    @Autowired
    @Qualifier("ticketRegistry")
    private ObjectProvider<TicketRegistry> ticketRegistry;

<<<<<<< HEAD
    @Autowired
=======
    @Autowired(required = false)
>>>>>>> 2ce970c9
    @Qualifier("geoLocationService")
    private ObjectProvider<GeoLocationService> geoLocationService;

    @Autowired
    private ResourceLoader resourceLoader;

    @Autowired
    private CasConfigurationProperties casProperties;

    @ConditionalOnMissingBean(name = "authenticationPolicyExecutionPlanConfigurer")
    @Bean
    public AuthenticationEventExecutionPlanConfigurer authenticationPolicyExecutionPlanConfigurer() {
        return plan -> {
            final var police = casProperties.getAuthn().getPolicy();

            if (police.getReq().isEnabled()) {
                LOGGER.debug("Activating authentication policy [{}]", RequiredHandlerAuthenticationPolicy.class.getSimpleName());
                plan.registerAuthenticationPolicy(new RequiredHandlerAuthenticationPolicy(police.getReq().getHandlerName(), police.getReq().isTryAll()));
            } else if (police.getAll().isEnabled()) {
                LOGGER.debug("Activating authentication policy [{}]", AllAuthenticationPolicy.class.getSimpleName());
                plan.registerAuthenticationPolicy(new AllAuthenticationPolicy());
            } else if (police.getNotPrevented().isEnabled()) {
                LOGGER.debug("Activating authentication policy [{}]", NotPreventedAuthenticationPolicy.class.getSimpleName());
                plan.registerAuthenticationPolicy(notPreventedAuthenticationPolicy());
            } else if (police.getUniquePrincipal().isEnabled()) {
                LOGGER.debug("Activating authentication policy [{}]", UniquePrincipalAuthenticationPolicy.class.getSimpleName());
                plan.registerAuthenticationPolicy(new UniquePrincipalAuthenticationPolicy(ticketRegistry.getIfAvailable()));
            } else if (!police.getGroovy().isEmpty()) {
                LOGGER.debug("Activating authentication policy [{}]", GroovyScriptAuthenticationPolicy.class.getSimpleName());
                police.getGroovy().forEach(groovy -> plan.registerAuthenticationPolicy(new GroovyScriptAuthenticationPolicy(resourceLoader, groovy.getScript())));
            } else if (!police.getRest().isEmpty()) {
                LOGGER.debug("Activating authentication policy [{}]", RestfulAuthenticationPolicy.class.getSimpleName());
                police.getRest().forEach(r -> plan.registerAuthenticationPolicy(new RestfulAuthenticationPolicy(new RestTemplate(), r.getEndpoint())));
            } else if (police.getAny().isEnabled()) {
                LOGGER.debug("Activating authentication policy [{}]", AnyAuthenticationPolicy.class.getSimpleName());
                plan.registerAuthenticationPolicy(new AnyAuthenticationPolicy(police.getAny().isTryAll()));
            }
        };
    }

    @Bean
    public AuthenticationPolicy notPreventedAuthenticationPolicy() {
        return new NotPreventedAuthenticationPolicy();
    }

    @ConditionalOnMissingBean(name = "adaptiveAuthenticationPolicy")
    @Bean
    @RefreshScope
    public AdaptiveAuthenticationPolicy adaptiveAuthenticationPolicy() {
<<<<<<< HEAD
        final var p = new DefaultAdaptiveAuthenticationPolicy();
        p.setGeoLocationService(this.geoLocationService.getIfAvailable());
        p.setAdaptiveAuthenticationProperties(casProperties.getAuthn().getAdaptive());
        return p;
=======
        return new DefaultAdaptiveAuthenticationPolicy(this.geoLocationService, casProperties.getAuthn().getAdaptive());
>>>>>>> 2ce970c9
    }

    @ConditionalOnMissingBean(name = "requiredHandlerAuthenticationPolicyFactory")
    @Bean
    public ContextualAuthenticationPolicyFactory requiredHandlerAuthenticationPolicyFactory() {
        return new RequiredHandlerAuthenticationPolicyFactory();
    }

}<|MERGE_RESOLUTION|>--- conflicted
+++ resolved
@@ -23,10 +23,7 @@
 import org.springframework.beans.factory.annotation.Qualifier;
 import org.springframework.boot.autoconfigure.condition.ConditionalOnMissingBean;
 import org.springframework.boot.context.properties.EnableConfigurationProperties;
-<<<<<<< HEAD
-=======
 import org.springframework.cloud.context.config.annotation.RefreshScope;
->>>>>>> 2ce970c9
 import org.springframework.context.annotation.Bean;
 import org.springframework.context.annotation.Configuration;
 import org.springframework.core.io.ResourceLoader;
@@ -47,11 +44,6 @@
     @Qualifier("ticketRegistry")
     private ObjectProvider<TicketRegistry> ticketRegistry;
 
-<<<<<<< HEAD
-    @Autowired
-=======
-    @Autowired(required = false)
->>>>>>> 2ce970c9
     @Qualifier("geoLocationService")
     private ObjectProvider<GeoLocationService> geoLocationService;
 
@@ -101,14 +93,7 @@
     @Bean
     @RefreshScope
     public AdaptiveAuthenticationPolicy adaptiveAuthenticationPolicy() {
-<<<<<<< HEAD
-        final var p = new DefaultAdaptiveAuthenticationPolicy();
-        p.setGeoLocationService(this.geoLocationService.getIfAvailable());
-        p.setAdaptiveAuthenticationProperties(casProperties.getAuthn().getAdaptive());
-        return p;
-=======
         return new DefaultAdaptiveAuthenticationPolicy(this.geoLocationService, casProperties.getAuthn().getAdaptive());
->>>>>>> 2ce970c9
     }
 
     @ConditionalOnMissingBean(name = "requiredHandlerAuthenticationPolicyFactory")
