package org.apereo.cas.web.flow.resolver.impl;

import lombok.Setter;
import lombok.extern.slf4j.Slf4j;
import org.apereo.cas.CentralAuthenticationService;
import org.apereo.cas.audit.AuditableContext;
import org.apereo.cas.audit.AuditableExecution;
import org.apereo.cas.audit.AuditableExecutionResult;
import org.apereo.cas.authentication.Authentication;
import org.apereo.cas.authentication.AuthenticationException;
import org.apereo.cas.authentication.AuthenticationResultBuilder;
import org.apereo.cas.authentication.AuthenticationServiceSelectionPlan;
import org.apereo.cas.authentication.AuthenticationSystemSupport;
import org.apereo.cas.authentication.Credential;
import org.apereo.cas.authentication.principal.Service;
import org.apereo.cas.services.MultifactorAuthenticationProviderSelector;
import org.apereo.cas.services.RegisteredService;
import org.apereo.cas.services.ServicesManager;
import org.apereo.cas.ticket.AbstractTicketException;
import org.apereo.cas.ticket.registry.TicketRegistrySupport;
import org.apereo.cas.util.CollectionUtils;
import org.apereo.cas.web.flow.CasWebflowConstants;
import org.apereo.cas.web.flow.resolver.CasDelegatingWebflowEventResolver;
import org.apereo.cas.web.flow.resolver.CasWebflowEventResolver;
import org.apereo.cas.web.support.WebUtils;
import org.springframework.http.HttpStatus;
import org.springframework.web.util.CookieGenerator;
import org.springframework.webflow.execution.Event;
import org.springframework.webflow.execution.RequestContext;

import javax.servlet.http.HttpServletResponse;
import java.util.ArrayList;
import java.util.Comparator;
import java.util.List;
import java.util.Objects;
import java.util.Set;
import java.util.TreeSet;
import java.util.function.Supplier;
import java.util.stream.Collectors;

/**
 * This is {@link InitialAuthenticationAttemptWebflowEventResolver},
 * which handles the initial authentication attempt and calls upon a number of
 * embedded resolvers to produce the next event in the authentication flow.
 *
 * @author Misagh Moayyed
 * @since 5.0.0
 */
@Slf4j
@Setter
public class InitialAuthenticationAttemptWebflowEventResolver extends AbstractCasWebflowEventResolver implements CasDelegatingWebflowEventResolver {

    private final List<CasWebflowEventResolver> orderedResolvers = new ArrayList<>();

    private CasWebflowEventResolver selectiveResolver;

    private final AuditableExecution registeredServiceAccessStrategyEnforcer;

    public InitialAuthenticationAttemptWebflowEventResolver(final AuthenticationSystemSupport authenticationSystemSupport,
                                                            final CentralAuthenticationService centralAuthenticationService,
                                                            final ServicesManager servicesManager,
                                                            final TicketRegistrySupport ticketRegistrySupport,
                                                            final CookieGenerator warnCookieGenerator,
                                                            final AuthenticationServiceSelectionPlan authenticationSelectionStrategies,
                                                            final MultifactorAuthenticationProviderSelector selector,
                                                            final AuditableExecution registeredServiceAccessStrategyEnforcer) {
        super(authenticationSystemSupport, centralAuthenticationService, servicesManager, ticketRegistrySupport,
            warnCookieGenerator, authenticationSelectionStrategies, selector);
        this.registeredServiceAccessStrategyEnforcer = registeredServiceAccessStrategyEnforcer;

    }

    @Override
    public Set<Event> resolveInternal(final RequestContext context) {
        try {
            final var credential = getCredentialFromContext(context);
            final Service service = WebUtils.getService(context);
            if (credential != null) {
                final var builder = this.authenticationSystemSupport.handleInitialAuthenticationTransaction(service, credential);
                if (builder.getInitialAuthentication().isPresent()) {
                    WebUtils.putAuthenticationResultBuilder(builder, context);
                    WebUtils.putAuthentication(builder.getInitialAuthentication().get(), context);
                }
            }
            final var registeredService = determineRegisteredServiceForEvent(context, service);
            LOGGER.debug("Attempting to resolve candidate authentication events for service [{}]", service);
            final var resolvedEvents = resolveCandidateAuthenticationEvents(context, service, registeredService);
            if (!resolvedEvents.isEmpty()) {
                LOGGER.debug("The set of authentication events resolved for [{}] are [{}]. Beginning to select the final event...", service, resolvedEvents);
                putResolvedEventsAsAttribute(context, resolvedEvents);
                final var finalResolvedEvent = this.selectiveResolver.resolveSingle(context);
                LOGGER.debug("The final authentication event resolved for [{}] is [{}]", service, finalResolvedEvent);
                if (finalResolvedEvent != null) {
                    return CollectionUtils.wrapSet(finalResolvedEvent);
                }
            } else {
                LOGGER.debug("No candidate authentication events were resolved for service [{}]", service);
            }
<<<<<<< HEAD
            final var builder = WebUtils.getAuthenticationResultBuilder(context);
=======

            final AuthenticationResultBuilder builder = WebUtils.getAuthenticationResultBuilder(context);
>>>>>>> a93d8e40
            if (builder == null) {
                throw new IllegalArgumentException("No authentication result builder can be located in the context");
            }
            return CollectionUtils.wrapSet(grantTicketGrantingTicketToAuthenticationResult(context, builder, service));
        } catch (final Exception e) {
            var event = returnAuthenticationExceptionEventIfNeeded(e);
            if (event == null) {
                LOGGER.warn(e.getMessage(), e);
                event = newEvent(CasWebflowConstants.TRANSITION_ID_ERROR, e);
            }
            final var response = WebUtils.getHttpServletResponseFromExternalWebflowContext(context);
            response.setStatus(HttpStatus.UNAUTHORIZED.value());
            return CollectionUtils.wrapSet(event);
        }
    }

    private RegisteredService determineRegisteredServiceForEvent(final RequestContext context, final Service service) {
        RegisteredService registeredService = null;
        if (service != null) {
            LOGGER.debug("Locating service [{}] in service registry to determine authentication policy", service);
            registeredService = this.servicesManager.findServiceBy(service);
            LOGGER.debug("Locating authentication event in the request context...");
            final var authn = WebUtils.getAuthentication(context);

            LOGGER.debug("Enforcing access strategy policies for registered service [{}] and principal [{}]", registeredService, authn.getPrincipal());

            final var audit = AuditableContext.builder().service(service)
                .authentication(authn)
                .registeredService(registeredService)
                .retrievePrincipalAttributesFromReleasePolicy(Boolean.FALSE)
                .build();
            final var result = this.registeredServiceAccessStrategyEnforcer.execute(audit);
            result.throwExceptionIfNeeded();
        }
        return registeredService;
    }

    /**
     * Resolve candidate authentication events set.
     *
     * @param context           the context
     * @param service           the service
     * @param registeredService the registered service
     * @return the set
     */
    protected Set<Event> resolveCandidateAuthenticationEvents(final RequestContext context,
                                                              final Service service,
                                                              final RegisteredService registeredService) {

        final Comparator<Event> byEventId = Comparator.comparing(Event::getId);
        final Supplier<TreeSet<Event>> supplier = () -> new TreeSet<>(byEventId);

        return this.orderedResolvers
            .stream()
            .map(resolver -> {
                LOGGER.debug("Resolving candidate authentication event for service [{}] using [{}]", service, resolver.getName());
                return resolver.resolveSingle(context);
            })
            .filter(Objects::nonNull)
            .collect(Collectors.toCollection(supplier));
    }

    @Override
    public void addDelegate(final CasWebflowEventResolver r) {
        if (r != null) {
            orderedResolvers.add(r);
        }
    }

    @Override
    public void addDelegate(final CasWebflowEventResolver r, final int index) {
        if (r != null) {
            orderedResolvers.add(index, r);
        }
    }

    private Event returnAuthenticationExceptionEventIfNeeded(final Exception e) {
        final Exception ex;
        if (e instanceof AuthenticationException || e instanceof AbstractTicketException) {
            ex = e;
        } else if (e.getCause() instanceof AuthenticationException || e.getCause() instanceof AbstractTicketException) {
            ex = (Exception) e.getCause();
        } else {
            return null;
        }
        LOGGER.debug(ex.getMessage(), ex);
        return newEvent(CasWebflowConstants.TRANSITION_ID_AUTHENTICATION_FAILURE, ex);
    }
}<|MERGE_RESOLUTION|>--- conflicted
+++ resolved
@@ -96,12 +96,7 @@
             } else {
                 LOGGER.debug("No candidate authentication events were resolved for service [{}]", service);
             }
-<<<<<<< HEAD
-            final var builder = WebUtils.getAuthenticationResultBuilder(context);
-=======
 
-            final AuthenticationResultBuilder builder = WebUtils.getAuthenticationResultBuilder(context);
->>>>>>> a93d8e40
             if (builder == null) {
                 throw new IllegalArgumentException("No authentication result builder can be located in the context");
             }
