package org.apereo.cas.authentication;

import lombok.extern.slf4j.Slf4j;
import org.apache.http.HttpResponse;
import org.apereo.cas.authentication.principal.Principal;
import org.apereo.cas.configuration.model.support.mfa.MultifactorAuthenticationProviderBypassProperties;
import org.apereo.cas.services.MultifactorAuthenticationProvider;
import org.apereo.cas.services.RegisteredService;
import org.apereo.cas.util.CollectionUtils;
import org.apereo.cas.util.HttpUtils;
import org.springframework.http.HttpStatus;

import javax.servlet.http.HttpServletRequest;
import java.util.HashMap;
import java.util.Map;

/**
 * This is {@link RestMultifactorAuthenticationProviderBypass}.
 *
 * @author Misagh Moayyed
 * @since 5.2.0
 */
@Slf4j
public class RestMultifactorAuthenticationProviderBypass extends DefaultMultifactorAuthenticationProviderBypass {

    private static final long serialVersionUID = -7553888418344342672L;

    public RestMultifactorAuthenticationProviderBypass(final MultifactorAuthenticationProviderBypassProperties bypassProperties) {
        super(bypassProperties);
    }

    @Override
    public boolean shouldMultifactorAuthenticationProviderExecute(final Authentication authentication, final RegisteredService registeredService,
                                                                  final MultifactorAuthenticationProvider provider,
                                                                  final HttpServletRequest request) {
        try {
            final var principal = authentication.getPrincipal();
            final var rest = bypassProperties.getRest();
            LOGGER.debug("Evaluating multifactor authentication bypass properties for principal [{}], "
                    + "service [{}] and provider [{}] via REST endpoint [{}]",
                principal.getId(), registeredService, provider, rest.getUrl());

            final Map<String, Object> parameters = CollectionUtils.wrap("principal", principal.getId(), "provider", provider.getId());
            if (registeredService != null) {
                parameters.put("service", registeredService.getServiceId());
            }

<<<<<<< HEAD
            final var response = HttpUtils.execute(rest.getUrl(), rest.getMethod(),
                    rest.getBasicAuthUsername(), rest.getBasicAuthPassword(), parameters, new HashMap<>());
=======
            final HttpResponse response = HttpUtils.execute(rest.getUrl(), rest.getMethod(),
                rest.getBasicAuthUsername(), rest.getBasicAuthPassword(), parameters, new HashMap<>());
>>>>>>> 2ce970c9
            return response.getStatusLine().getStatusCode() == HttpStatus.ACCEPTED.value();
        } catch (final Exception e) {
            LOGGER.error(e.getMessage(), e);
        }
        return super.shouldMultifactorAuthenticationProviderExecute(authentication, registeredService, provider, request);
    }
}<|MERGE_RESOLUTION|>--- conflicted
+++ resolved
@@ -45,13 +45,8 @@
                 parameters.put("service", registeredService.getServiceId());
             }
 
-<<<<<<< HEAD
             final var response = HttpUtils.execute(rest.getUrl(), rest.getMethod(),
-                    rest.getBasicAuthUsername(), rest.getBasicAuthPassword(), parameters, new HashMap<>());
-=======
-            final HttpResponse response = HttpUtils.execute(rest.getUrl(), rest.getMethod(),
                 rest.getBasicAuthUsername(), rest.getBasicAuthPassword(), parameters, new HashMap<>());
->>>>>>> 2ce970c9
             return response.getStatusLine().getStatusCode() == HttpStatus.ACCEPTED.value();
         } catch (final Exception e) {
             LOGGER.error(e.getMessage(), e);
