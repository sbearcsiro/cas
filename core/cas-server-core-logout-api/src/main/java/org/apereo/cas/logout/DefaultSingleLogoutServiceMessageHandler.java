--- conflicted
+++ resolved
@@ -43,13 +43,8 @@
             return null;
         }
 
-<<<<<<< HEAD
         final var selectedService = WebApplicationService.class.cast(
-                this.authenticationRequestServiceSelectionStrategies.resolveService(singleLogoutService));
-=======
-        final WebApplicationService selectedService = WebApplicationService.class.cast(
             this.authenticationRequestServiceSelectionStrategies.resolveService(singleLogoutService));
->>>>>>> 7fcd5d62
 
         LOGGER.debug("Processing logout request for service [{}]...", selectedService);
         final var registeredService = this.servicesManager.findServiceBy(selectedService);
@@ -71,13 +66,8 @@
         final var logoutRequest = new DefaultLogoutRequest(ticketId, selectedService, logoutUrl);
         LOGGER.debug("Logout request [{}] created for [{}] and ticket id [{}]", logoutRequest, selectedService, ticketId);
 
-<<<<<<< HEAD
         final var type = registeredService.getLogoutType() == null
-                ? RegisteredService.LogoutType.BACK_CHANNEL : registeredService.getLogoutType();
-=======
-        final RegisteredService.LogoutType type = registeredService.getLogoutType() == null
             ? RegisteredService.LogoutType.BACK_CHANNEL : registeredService.getLogoutType();
->>>>>>> 7fcd5d62
         LOGGER.debug("Logout type registered for [{}] is [{}]", selectedService, type);
 
         if (type == RegisteredService.LogoutType.BACK_CHANNEL) {
