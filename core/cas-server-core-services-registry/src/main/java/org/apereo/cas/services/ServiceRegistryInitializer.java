--- conflicted
+++ resolved
@@ -26,13 +26,8 @@
      * Init service registry if necessary.
      */
     public void initServiceRegistryIfNecessary() {
-<<<<<<< HEAD
         final var size = this.serviceRegistry.size();
-        LOGGER.debug("Service registry contains [{}] service definitions", size);
-=======
-        final long size = this.serviceRegistry.size();
         LOGGER.debug("Service registry contains [{}] service definition(s)", size);
->>>>>>> 7fcd5d62
 
         if (!this.initFromJson) {
             LOGGER.info("The service registry database backed by [{}] will not be initialized from JSON services. "
@@ -51,22 +46,12 @@
         final var servicesLoaded = this.jsonServiceRegistry.load();
         LOGGER.debug("Loading JSON services are [{}]", servicesLoaded);
 
-<<<<<<< HEAD
-        for (final var r : servicesLoaded) {
-            if (findExistingMatchForService(r)) {
-                continue;
-            }
-            LOGGER.debug("Initializing service registry with the [{}] JSON service definition...", r);
-            this.serviceRegistry.save(r);
-        }
-=======
         servicesLoaded.stream()
             .filter(s -> !findExistingMatchForService(s))
             .forEach(r -> {
                 LOGGER.debug("Initializing service registry with the [{}] JSON service definition...", r);
                 this.serviceRegistry.save(r);
             });
->>>>>>> 7fcd5d62
         this.servicesManager.load();
         LOGGER.info("Service registry [{}] contains [{}] service definitions", this.serviceRegistry.getName(), this.servicesManager.count());
 
