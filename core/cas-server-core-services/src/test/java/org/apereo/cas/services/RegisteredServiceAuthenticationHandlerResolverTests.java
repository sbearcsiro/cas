--- conflicted
+++ resolved
@@ -41,13 +41,8 @@
 
         dao.setRegisteredServices(list);
 
-<<<<<<< HEAD
-        this.defaultServicesManagerImpl = new DefaultServicesManagerImpl(dao, null);
-        this.defaultServicesManagerImpl.load();
-=======
         this.defaultServicesManager = new DefaultServicesManager(dao);
         this.defaultServicesManager.load();
->>>>>>> 77ecf94c
 
         final AcceptUsersAuthenticationHandler handler1 = new AcceptUsersAuthenticationHandler();
         handler1.setName("handler1");
@@ -63,14 +58,8 @@
 
     @Test
     public void checkAuthenticationHandlerResolutionDefault() {
-<<<<<<< HEAD
         final RegisteredServiceAuthenticationHandlerResolver resolver = new RegisteredServiceAuthenticationHandlerResolver();
-        resolver.setServicesManager(this.defaultServicesManagerImpl);
-=======
-        final RegisteredServiceAuthenticationHandlerResolver resolver =
-                new RegisteredServiceAuthenticationHandlerResolver();
         resolver.setServicesManager(this.defaultServicesManager);
->>>>>>> 77ecf94c
 
         final AuthenticationTransaction transaction = AuthenticationTransaction.wrap(RegisteredServiceTestUtils.getService("serviceid1"),
                 RegisteredServiceTestUtils.getCredentialsWithSameUsernameAndPassword("casuser"));
@@ -81,14 +70,8 @@
 
     @Test
     public void checkAuthenticationHandlerResolution() {
-<<<<<<< HEAD
         final RegisteredServiceAuthenticationHandlerResolver resolver = new RegisteredServiceAuthenticationHandlerResolver();
-        resolver.setServicesManager(this.defaultServicesManagerImpl);
-=======
-        final RegisteredServiceAuthenticationHandlerResolver resolver =
-                new RegisteredServiceAuthenticationHandlerResolver();
         resolver.setServicesManager(this.defaultServicesManager);
->>>>>>> 77ecf94c
         final AuthenticationTransaction transaction = AuthenticationTransaction.wrap(RegisteredServiceTestUtils.getService("serviceid2"),
                 RegisteredServiceTestUtils.getCredentialsWithSameUsernameAndPassword("casuser"));
         final Set<AuthenticationHandler> handlers = resolver.resolve(this.handlers, transaction);
