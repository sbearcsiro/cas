--- conflicted
+++ resolved
@@ -1,10 +1,6 @@
 package org.apereo.cas.services.web;
 
 import org.apereo.cas.mgmt.services.web.RegisteredServiceSimpleFormController;
-<<<<<<< HEAD
-import org.apereo.cas.mgmt.services.web.beans.RegisteredServiceViewBean;
-=======
->>>>>>> daa3ad29
 import org.apereo.cas.mgmt.services.web.factory.AttributeFormDataPopulator;
 import org.apereo.cas.mgmt.services.web.factory.DefaultRegisteredServiceFactory;
 import org.apereo.cas.services.AbstractRegisteredService;
@@ -103,11 +99,7 @@
         svc.setId(1000);
         svc.setEvaluationOrder(1000);
 
-<<<<<<< HEAD
-        this.controller.saveService(r);
-=======
         this.controller.saveService(svc);
->>>>>>> daa3ad29
 
         assertFalse(this.manager.getAllServices().isEmpty());
         final RegisteredService r2 = this.manager.findServiceBy(1000);
@@ -198,21 +190,6 @@
         final RegisteredService r2 = this.manager.findServiceBy(1000);
 
         assertEquals("serviceId1", r2.getServiceId());
-<<<<<<< HEAD
-        assertTrue(r2 instanceof MockRegisteredService);
-    }
-
-    private static class MockRegisteredService extends RegexRegisteredService {
-        private static final long serialVersionUID = -7746061989010390744L;
-
-        @Override
-        protected AbstractRegisteredService newInstance() {
-            return new MockRegisteredService();
-        }
-    }
-
-=======
         assertTrue(r2 instanceof RegexRegisteredService);
     }
->>>>>>> daa3ad29
 }