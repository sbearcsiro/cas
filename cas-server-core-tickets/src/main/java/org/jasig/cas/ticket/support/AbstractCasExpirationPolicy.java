package org.jasig.cas.ticket.support;

import org.jasig.cas.ticket.ExpirationPolicy;
import org.slf4j.Logger;
import org.slf4j.LoggerFactory;
import org.springframework.web.context.request.RequestContextHolder;
import org.springframework.web.context.request.ServletRequestAttributes;

import javax.persistence.Transient;
import javax.servlet.http.HttpServletRequest;

/**
 * This is an {@link org.jasig.cas.ticket.support.AbstractCasExpirationPolicy}
 * that serves as the root parent for all CAS expiration policies
 * and exposes a few internal helper methods to children can access
 * to objects like the request, etc.
 *
 * @author Misagh Moayyed mmoayyed@unicon.net
 * @since 4.1
 */
public abstract class AbstractCasExpirationPolicy implements ExpirationPolicy {

    private static final long serialVersionUID = 8042104336580063690L;

<<<<<<< HEAD
    /** The Logger instance shared by all children of this class. */
    @Transient
    protected final transient Logger logger = LoggerFactory.getLogger(this.getClass());
=======
    /**
     * The Logger instance for this class. Using a transient instance field for the Logger doesn't work, on object
     * deserialization the field is null.
     */
    private static final Logger LOGGER = LoggerFactory.getLogger(AbstractCasExpirationPolicy.class);
>>>>>>> f20d9bc1

    /**
     * Gets the http request based on the
     * {@link org.springframework.web.context.request.RequestContextHolder}.
     * @return the request or null
     */
    protected final HttpServletRequest getRequest() {
        try {
            final ServletRequestAttributes attrs = (ServletRequestAttributes) RequestContextHolder.currentRequestAttributes();
            if (attrs != null) {
                return attrs.getRequest();
            }
        }  catch (final Exception e) {
            LOGGER.trace("Unable to obtain the http request", e);
        }
        return null;
    }
}<|MERGE_RESOLUTION|>--- conflicted
+++ resolved
@@ -6,7 +6,6 @@
 import org.springframework.web.context.request.RequestContextHolder;
 import org.springframework.web.context.request.ServletRequestAttributes;
 
-import javax.persistence.Transient;
 import javax.servlet.http.HttpServletRequest;
 
 /**
@@ -15,24 +14,19 @@
  * and exposes a few internal helper methods to children can access
  * to objects like the request, etc.
  *
- * @author Misagh Moayyed mmoayyed@unicon.net
+ * @author Misagh Moayyed
  * @since 4.1
  */
 public abstract class AbstractCasExpirationPolicy implements ExpirationPolicy {
 
     private static final long serialVersionUID = 8042104336580063690L;
 
-<<<<<<< HEAD
-    /** The Logger instance shared by all children of this class. */
-    @Transient
-    protected final transient Logger logger = LoggerFactory.getLogger(this.getClass());
-=======
     /**
-     * The Logger instance for this class. Using a transient instance field for the Logger doesn't work, on object
+     * The Logger instance for this class. Using a transient instance field for
+     * the Logger doesn't work; On object
      * deserialization the field is null.
      */
     private static final Logger LOGGER = LoggerFactory.getLogger(AbstractCasExpirationPolicy.class);
->>>>>>> f20d9bc1
 
     /**
      * Gets the http request based on the
