/*
 * Licensed to Jasig under one or more contributor license
 * agreements. See the NOTICE file distributed with this work
 * for additional information regarding copyright ownership.
 * Jasig licenses this file to you under the Apache License,
 * Version 2.0 (the "License"); you may not use this file
 * except in compliance with the License.  You may obtain a
 * copy of the License at the following location:
 *
 *   http://www.apache.org/licenses/LICENSE-2.0
 *
 * Unless required by applicable law or agreed to in writing,
 * software distributed under the License is distributed on an
 * "AS IS" BASIS, WITHOUT WARRANTIES OR CONDITIONS OF ANY
 * KIND, either express or implied.  See the License for the
 * specific language governing permissions and limitations
 * under the License.
 */
package org.jasig.cas.adaptors.trusted.web.flow;

import java.security.Principal;

import javax.servlet.http.HttpServletRequest;

import org.jasig.cas.adaptors.trusted.authentication.principal.PrincipalBearingCredential;
import org.jasig.cas.authentication.Credential;
import org.jasig.cas.authentication.principal.SimplePrincipal;
import org.jasig.cas.web.flow.AbstractNonInteractiveCredentialsAction;
import org.jasig.cas.web.support.WebUtils;
import org.slf4j.Logger;
import org.slf4j.LoggerFactory;
import org.springframework.webflow.execution.RequestContext;

/**
 * Implementation of the NonInteractiveCredentialsAction that looks for a user
 * principal that is set in the <code>HttpServletRequest</code> and attempts
 * to construct a Principal (and thus a PrincipalBearingCredential). If it
 * doesn't find one, this class returns and error event which tells the web flow
 * it could not find any credentials.
 *
 * @author Scott Battaglia
 * @since 3.0.5
 */
public final class PrincipalFromRequestUserPrincipalNonInteractiveCredentialsAction
            extends AbstractNonInteractiveCredentialsAction {

    private final Logger logger = LoggerFactory.getLogger(this.getClass());

    @Override
    protected Credential constructCredentialsFromRequest(
            final RequestContext context) {
        final HttpServletRequest request = WebUtils
                .getHttpServletRequest(context);
        final Principal principal = request.getUserPrincipal();

        if (principal != null) {

<<<<<<< HEAD
            logger.debug("UserPrincipal [{}] found in HttpServletRequest", principal.getName());
            return new PrincipalBearingCredentials(new SimplePrincipal(
=======
            log.debug("UserPrincipal [{}] found in HttpServletRequest", principal.getName());
            return new PrincipalBearingCredential(new SimplePrincipal(
>>>>>>> 0eeb1645
                    principal.getName()));
        }

        logger.debug("UserPrincipal not found in HttpServletRequest.");
        return null;
    }
}<|MERGE_RESOLUTION|>--- conflicted
+++ resolved
@@ -55,13 +55,8 @@
 
         if (principal != null) {
 
-<<<<<<< HEAD
             logger.debug("UserPrincipal [{}] found in HttpServletRequest", principal.getName());
-            return new PrincipalBearingCredentials(new SimplePrincipal(
-=======
-            log.debug("UserPrincipal [{}] found in HttpServletRequest", principal.getName());
             return new PrincipalBearingCredential(new SimplePrincipal(
->>>>>>> 0eeb1645
                     principal.getName()));
         }
 
