--- conflicted
+++ resolved
@@ -1849,15 +1849,6 @@
             exclude(group: "org.apache.httpcomponents", module: "httpclient")
             force = true
         },
-<<<<<<< HEAD
-        textmagic               : dependencies.create("com.textmagic.sdk:textmagic-java-sdk:$textMagicVersion") {
-            exclude(group: "org.slf4j", module: "slf4j-api")
-            exclude(group: "org.apache.httpcomponents", module: "httpclient")
-            exclude(group: "org.codehaus.jackson", module: "jackson-mapper-asl")
-            exclude(group: "commons-lang", module: "commons-lang")
-            force = true
-        },
-=======
         textmagic               : [
                 dependencies.create("com.textmagic.sdk:textmagic-java-sdk:$textMagicVersion") {
                     exclude(group: "org.slf4j", module: "slf4j-api")
@@ -1875,8 +1866,6 @@
                     force = true
                 }
         ],
-        /*
->>>>>>> 61c473e3
         springcomponentindexer: [
                 dependencies.create("org.springframework:spring-context-indexer:$springVersion") {
                     exclude(group: "org.springframework", module: "spring-web")
