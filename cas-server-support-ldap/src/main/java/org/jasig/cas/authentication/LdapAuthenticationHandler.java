/*
 * Licensed to Jasig under one or more contributor license
 * agreements. See the NOTICE file distributed with this work
 * for additional information regarding copyright ownership.
 * Jasig licenses this file to you under the Apache License,
 * Version 2.0 (the "License"); you may not use this file
 * except in compliance with the License.  You may obtain a
 * copy of the License at the following location:
 *
 *   http://www.apache.org/licenses/LICENSE-2.0
 *
 * Unless required by applicable law or agreed to in writing,
 * software distributed under the License is distributed on an
 * "AS IS" BASIS, WITHOUT WARRANTIES OR CONDITIONS OF ANY
 * KIND, either express or implied.  See the License for the
 * specific language governing permissions and limitations
 * under the License.
 */
package org.jasig.cas.authentication;

import java.security.GeneralSecurityException;
import java.util.ArrayList;
import java.util.Collections;
import java.util.LinkedHashMap;
import java.util.List;
import java.util.Map;

import javax.annotation.PostConstruct;
import javax.security.auth.login.AccountNotFoundException;
import javax.security.auth.login.FailedLoginException;
import javax.security.auth.login.LoginException;
import javax.validation.constraints.NotNull;

import org.jasig.cas.Message;
import org.jasig.cas.authentication.principal.Principal;
import org.jasig.cas.authentication.principal.SimplePrincipal;
import org.jasig.cas.authentication.support.LdapPasswordPolicyConfiguration;
import org.ldaptive.LdapAttribute;
import org.ldaptive.LdapEntry;
import org.ldaptive.LdapException;
import org.ldaptive.auth.AuthenticationRequest;
import org.ldaptive.auth.AuthenticationResponse;
import org.ldaptive.auth.AuthenticationResultCode;
import org.ldaptive.auth.Authenticator;
import org.slf4j.Logger;
import org.slf4j.LoggerFactory;

/**
 * LDAP authentication handler that uses the ldaptive <code>Authenticator</code> component underneath.
 * This handler provides simple attribute resolution machinery by reading attributes from the entry
 * corresponding to the DN of the bound user (in the bound security context) upon successful authentication.
 * Principal resolution is controlled by the following properties:
 *
 * <ul>
 *     <ol>{@link #setPrincipalIdAttribute(String)}</ol>
 *     <ol>{@link #setPrincipalAttributeMap(java.util.Map)}</ol>
 * </ul>
 *
 * @author Marvin S. Addison
 * @since 4.0
 */
public class LdapAuthenticationHandler implements AuthenticationHandler {

    /** Logger instance. */
    protected final Logger logger = LoggerFactory.getLogger(getClass());

    /** Performs LDAP authentication given username/password. */
    @NotNull
    private final Authenticator authenticator;

    /** Component name. */
    @NotNull
    private String name = LdapAuthenticationHandler.class.getSimpleName();

    /** Name of attribute to be used for resolved principal. */
    private String principalIdAttribute;

    /** Flag indicating whether multiple values are allowed fo principalIdAttribute. */
    private boolean allowMultiplePrincipalAttributeValues = false;

    /** Mapping of LDAP attribute name to principal attribute name. */
    @NotNull
    protected Map<String, String> principalAttributeMap = Collections.emptyMap();

    /** List of additional attributes to be fetched but are not principal attributes. */
    @NotNull
    protected List<String> additionalAttributes = Collections.emptyList();

    /** Set of LDAP attributes fetch from an entry as part of the authentication process. */
    private String[] authenticatedEntryAttributes;

    /** LDAP password policy configuration. */
    private LdapPasswordPolicyConfiguration ldapPasswordPolicyConfiguration;


    /**
     * Creates a new authentication handler that delegates to the given authenticator.
     *
     * @param  authenticator  Ldaptive authenticator component.
     */
    public LdapAuthenticationHandler(@NotNull final Authenticator authenticator) {
        this.authenticator = authenticator;
    }

    /**
     * Sets the component name. Defaults to simple class name.
     *
     * @param  name  Authentication handler name.
     */
    public void setName(final String name) {
        this.name = name;
    }

    /**
     * Sets the name of the LDAP principal attribute whose value should be used for the
     * principal ID.
     *
     * @param attributeName LDAP attribute name.
     */
    public void setPrincipalIdAttribute(final String attributeName) {
        this.principalIdAttribute = attributeName;
    }

    /**
     * Sets a flag that determines whether multiple values are allowed for the {@link #principalIdAttribute}.
     * This flag only has an effect if {@link #principalIdAttribute} is configured. If multiple values are detected
     * when the flag is false, the first value is used and a warning is logged. If multiple values are detected
     * when the flag is true, an exception is raised.
     *
     * @param allowed True to allow multiple principal ID attribute values, false otherwise.
     */
    public void setAllowMultiplePrincipalAttributeValues(final boolean allowed) {
        this.allowMultiplePrincipalAttributeValues = allowed;
    }

    /**
     * Sets the mapping of additional principal attributes where the key is the LDAP attribute
     * name and the value is the principal attribute name. The key set defines the set of
     * attributes read from the LDAP entry at authentication time. Note that the principal ID attribute
     * should not be listed among these attributes.
     *
     * @param attributeNameMap Map of LDAP attribute name to principal attribute name.
     */
    public void setPrincipalAttributeMap(final Map<String, String> attributeNameMap) {
        this.principalAttributeMap = attributeNameMap;
    }

    /**
     * Sets the list of additional attributes to be fetched from the user entry during authentication.
     * These attributes are <em>not</em> bound to the principal.
     * <p>
     * A common use case for these attributes is to support password policy machinery.
     *
     * @param additionalAttributes List of operational attributes to fetch when resolving an entry.
     */
    public void setAdditionalAttributes(final List<String> additionalAttributes) {
        this.additionalAttributes = additionalAttributes;
    }

    /**
     * Sets the LDAP password policy configuration. If none is defined, password expiration policy support will be
     * disabled.
     *
     * @param configuration LDAP password policy configuration. Set to null to disable password policy support.
     */
    public void setLdapPasswordPolicyConfiguration(final LdapPasswordPolicyConfiguration configuration) {
        this.ldapPasswordPolicyConfiguration = configuration;
    }

    @Override
    public HandlerResult authenticate(final Credential credential) throws GeneralSecurityException,
                                PreventedException {
        final AuthenticationResponse response;
        final UsernamePasswordCredential upc = (UsernamePasswordCredential) credential;
        try {
            logger.debug("Attempting LDAP authentication for {}", credential);
            final AuthenticationRequest request = new AuthenticationRequest(upc.getUsername(),
                    new org.ldaptive.Credential(upc.getPassword()),
                    this.authenticatedEntryAttributes);
            response = this.authenticator.authenticate(request);
        } catch (final LdapException e) {
            throw new PreventedException("Unexpected LDAP error", e);
        }
        logger.debug("LDAP response: {}", response);

        final List<Message> messageList;
        if (this.ldapPasswordPolicyConfiguration != null) {
            logger.debug("Applying password policy to {}", response);
            messageList = this.ldapPasswordPolicyConfiguration.getAccountStateHandler().handle(
                    response, ldapPasswordPolicyConfiguration);
        } else {
            messageList = Collections.emptyList();
        }
        if (response.getResult()) {
            return new HandlerResult(
                    this,
                    new BasicCredentialMetaData(credential),
                    createPrincipal(upc.getUsername(), response.getLdapEntry()),
                    messageList);
        }

        if (AuthenticationResultCode.DN_RESOLUTION_FAILURE == response.getAuthenticationResultCode()) {
            throw new AccountNotFoundException(upc.getUsername() + " not found.");
        }
        throw new FailedLoginException("Invalid credentials.");
    }

<<<<<<< HEAD
    /**
     * Examine account state to see if any errors are present.
     * If so, throws the relevant security exception.
     *
     * @param response the response
     * @throws LoginException the login exception
     */
    protected void examineAccountState(final AuthenticationResponse response) throws LoginException {
        final AccountState state = response.getAccountState();
        if (state != null && state.getError() != null) {
            state.getError().throwSecurityException();
        }
    }

    /**
     * Handle post authentication processing.
     *
     * @param credential the credential
     * @param response the response
     * @return the handler result
     * @throws LoginException the login exception
     */
    protected HandlerResult doPostAuthentication(
            final UsernamePasswordCredential credential,
            final AuthenticationResponse response) throws LoginException {
        return new HandlerResult(
                this,
                new BasicCredentialMetaData(credential),
                createPrincipal(credential.getUsername(), response.getLdapEntry()));
    }

=======
>>>>>>> 5dbe21cc
    @Override
    public boolean supports(final Credential credential) {
        return credential instanceof UsernamePasswordCredential;
    }

    @Override
    public String getName() {
        return this.name;
    }

    /**
     * Creates a CAS principal with attributes if the LDAP entry contains principal attributes.
     *
     * @param username Username that was successfully authenticated which is used for principal ID when
     *                 {@link #setPrincipalIdAttribute(String)} is not specified.
     * @param ldapEntry LDAP entry that may contain principal attributes.
     *
     * @return Principal if the LDAP entry contains at least a principal ID attribute value, null otherwise.
     *
     * @throws LoginException On security policy errors related to principal creation.
     */
    protected Principal createPrincipal(final String username, final LdapEntry ldapEntry) throws LoginException {
        final String id;
        if (this.principalIdAttribute != null) {
            final LdapAttribute principalAttr = ldapEntry.getAttribute(this.principalIdAttribute);
            if (principalAttr == null || principalAttr.size() == 0) {
                throw new LoginException(this.principalIdAttribute + " attribute not found for " + username);
            }
            if (principalAttr.size() > 1) {
                if (this.allowMultiplePrincipalAttributeValues) {
                    logger.warn(
                            "Found multiple values for principal ID attribute: {}. Using first value={}.",
                            principalAttr,
                            principalAttr.getStringValue());
                } else {
                    throw new LoginException("Multiple principal values not allowed: " + principalAttr);
                }
            }
            id = principalAttr.getStringValue();
        } else {
            id = username;
        }
        final Map<String, Object> attributeMap = new LinkedHashMap<String, Object>(this.principalAttributeMap.size());
        for (String ldapAttrName : this.principalAttributeMap.keySet()) {
            final LdapAttribute attr = ldapEntry.getAttribute(ldapAttrName);
            if (attr != null) {
                logger.debug("Found principal attribute: {}", attr);
                final String principalAttrName = this.principalAttributeMap.get(ldapAttrName);
                if (attr.size() > 1) {
                    attributeMap.put(principalAttrName, attr.getStringValues());
                } else {
                    attributeMap.put(principalAttrName, attr.getStringValue());
                }
            }
        }
        return new SimplePrincipal(id, attributeMap);
    }

    /**
     * Initialize the handler, setup the authentication entry attributes.
     */
    @PostConstruct
    public void initialize() {
        final List<String> attributes = new ArrayList<String>();
        if (this.principalIdAttribute != null) {
            attributes.add(this.principalIdAttribute);
        }
        attributes.addAll(this.principalAttributeMap.keySet());
        attributes.addAll(this.additionalAttributes);
        this.authenticatedEntryAttributes = attributes.toArray(new String[attributes.size()]);
    }
<<<<<<< HEAD

    /**
     * Initialize the handler internally.
     */
    protected void initializeInternal() {
    }
=======
>>>>>>> 5dbe21cc
}<|MERGE_RESOLUTION|>--- conflicted
+++ resolved
@@ -205,7 +205,6 @@
         throw new FailedLoginException("Invalid credentials.");
     }
 
-<<<<<<< HEAD
     /**
      * Examine account state to see if any errors are present.
      * If so, throws the relevant security exception.
@@ -213,13 +212,6 @@
      * @param response the response
      * @throws LoginException the login exception
      */
-    protected void examineAccountState(final AuthenticationResponse response) throws LoginException {
-        final AccountState state = response.getAccountState();
-        if (state != null && state.getError() != null) {
-            state.getError().throwSecurityException();
-        }
-    }
-
     /**
      * Handle post authentication processing.
      *
@@ -228,17 +220,6 @@
      * @return the handler result
      * @throws LoginException the login exception
      */
-    protected HandlerResult doPostAuthentication(
-            final UsernamePasswordCredential credential,
-            final AuthenticationResponse response) throws LoginException {
-        return new HandlerResult(
-                this,
-                new BasicCredentialMetaData(credential),
-                createPrincipal(credential.getUsername(), response.getLdapEntry()));
-    }
-
-=======
->>>>>>> 5dbe21cc
     @Override
     public boolean supports(final Credential credential) {
         return credential instanceof UsernamePasswordCredential;
@@ -310,13 +291,7 @@
         attributes.addAll(this.additionalAttributes);
         this.authenticatedEntryAttributes = attributes.toArray(new String[attributes.size()]);
     }
-<<<<<<< HEAD
-
     /**
      * Initialize the handler internally.
      */
-    protected void initializeInternal() {
-    }
-=======
->>>>>>> 5dbe21cc
 }