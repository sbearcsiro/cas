--- conflicted
+++ resolved
@@ -90,12 +90,7 @@
             logger.debug("Account state not defined. Returning empty list of messages.");
             return Collections.emptyList();
         }
-<<<<<<< HEAD
-
-        final List<Message> messages = new ArrayList<>();
-=======
         final List<MessageDescriptor> messages = new ArrayList<>();
->>>>>>> aa0f12a4
         handleError(state.getError(), response, configuration, messages);
         handleWarning(state.getWarning(), response, configuration, messages);
 
