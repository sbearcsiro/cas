/*
 * Licensed to Jasig under one or more contributor license
 * agreements. See the NOTICE file distributed with this work
 * for additional information regarding copyright ownership.
 * Jasig licenses this file to you under the Apache License,
 * Version 2.0 (the "License"); you may not use this file
 * except in compliance with the License.  You may obtain a
 * copy of the License at the following location:
 *
 *   http://www.apache.org/licenses/LICENSE-2.0
 *
 * Unless required by applicable law or agreed to in writing,
 * software distributed under the License is distributed on an
 * "AS IS" BASIS, WITHOUT WARRANTIES OR CONDITIONS OF ANY
 * KIND, either express or implied.  See the License for the
 * specific language governing permissions and limitations
 * under the License.
 */
package org.jasig.cas.adaptors.generic;

import java.security.GeneralSecurityException;
import java.util.List;

import org.jasig.cas.authentication.HandlerResult;
import org.jasig.cas.authentication.PreventedException;
import org.jasig.cas.authentication.UsernamePasswordCredential;
import org.jasig.cas.authentication.handler.support.AbstractUsernamePasswordAuthenticationHandler;
import org.jasig.cas.authentication.principal.SimplePrincipal;
import javax.security.auth.login.FailedLoginException;
import javax.validation.constraints.NotNull;

/**
 * AuthenticationHandler which fails to authenticate a user purporting to be one
 * of the blocked usernames, and blindly authenticates all other users.
 * <p>
 * Note that RejectUsersAuthenticationHandler throws an exception when the user
 * is found in the map. This is done to indicate that this is an extreme case
 * and any AuthenticationManager checking the RejectUsersAuthenticationHandler
 * should not continue checking other Authentication Handlers on the failure of
 * RejectUsersAuthenticationHandler to authenticate someone.
 *
 * @author Scott Battaglia
 * @since 3.0
 */
public class RejectUsersAuthenticationHandler extends AbstractUsernamePasswordAuthenticationHandler {

    /** The collection of users to reject. */
    @NotNull
    private List<String> users;

<<<<<<< HEAD
    @Override
    protected final Principal authenticateUsernamePasswordInternal(final String username, final String password)
=======
    protected final HandlerResult authenticateUsernamePasswordInternal(final UsernamePasswordCredential credential)
>>>>>>> 70983586
            throws GeneralSecurityException, PreventedException {

        final String username = credential.getUsername();
        if (this.users.contains(username)) {
            throw new FailedLoginException();
        }

        return createHandlerResult(credential, new SimplePrincipal(username), null);
    }

    /**
     * Set the Collection of usernames which we will fail to authenticate.
     *
     * @param users The Collection of usernames we should not authenticate.
     */
    public final void setUsers(final List<String> users) {
        this.users = users;
    }
}<|MERGE_RESOLUTION|>--- conflicted
+++ resolved
@@ -48,12 +48,8 @@
     @NotNull
     private List<String> users;
 
-<<<<<<< HEAD
     @Override
-    protected final Principal authenticateUsernamePasswordInternal(final String username, final String password)
-=======
     protected final HandlerResult authenticateUsernamePasswordInternal(final UsernamePasswordCredential credential)
->>>>>>> 70983586
             throws GeneralSecurityException, PreventedException {
 
         final String username = credential.getUsername();
