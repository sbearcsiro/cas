--- conflicted
+++ resolved
@@ -1,240 +1,109 @@
-<<<<<<< HEAD
-/*
- * Licensed to Jasig under one or more contributor license
- * agreements. See the NOTICE file distributed with this work
- * for additional information regarding copyright ownership.
- * Jasig licenses this file to you under the Apache License,
- * Version 2.0 (the "License"); you may not use this file
- * except in compliance with the License.  You may obtain a
- * copy of the License at the following location:
- *
- *   http://www.apache.org/licenses/LICENSE-2.0
- *
- * Unless required by applicable law or agreed to in writing,
- * software distributed under the License is distributed on an
- * "AS IS" BASIS, WITHOUT WARRANTIES OR CONDITIONS OF ANY
- * KIND, either express or implied.  See the License for the
- * specific language governing permissions and limitations
- * under the License.
- */
-package org.jasig.cas.adaptors.generic;
-
-import static org.junit.Assert.*;
-
-import java.net.MalformedURLException;
-import java.net.URL;
-import java.util.ArrayList;
-import java.util.List;
-
-import org.jasig.cas.authentication.handler.AuthenticationException;
-import org.jasig.cas.authentication.principal.HttpBasedServiceCredentials;
-import org.jasig.cas.authentication.principal.UsernamePasswordCredentials;
-import org.junit.Test;
-
-/**
- * @author Scott Battaglia
- */
-public class RejectUsersAuthenticationHandlerTests {
-
-    private final List<String> users;
-
-    private final RejectUsersAuthenticationHandler authenticationHandler;
-
-    public RejectUsersAuthenticationHandlerTests() throws Exception {
-        this.users = new ArrayList<String>();
-
-        this.users.add("scott");
-        this.users.add("dima");
-        this.users.add("bill");
-
-        this.authenticationHandler = new RejectUsersAuthenticationHandler();
-
-        this.authenticationHandler.setUsers(this.users);
-    }
-
-    @Test
-    public void testSupportsProperUserCredentials() {
-        UsernamePasswordCredentials c = new UsernamePasswordCredentials();
-
-        c.setUsername("fff");
-        c.setPassword("rutgers");
-        try {
-            this.authenticationHandler.authenticate(c);
-        } catch (final AuthenticationException e) {
-            fail("AuthenticationException caught.");
-        }
-    }
-
-    @Test
-    public void testDoesntSupportBadUserCredentials() {
-        try {
-            assertFalse(this.authenticationHandler.supports(new HttpBasedServiceCredentials(new URL(
-                    "http://www.rutgers.edu"))));
-        } catch (final MalformedURLException e) {
-            fail("Could not resolve URL.");
-        }
-    }
-
-    @Test(expected = AuthenticationException.class)
-    public void testFailsUserInMap() throws AuthenticationException {
-        final UsernamePasswordCredentials c = new UsernamePasswordCredentials();
-
-        c.setUsername("scott");
-        c.setPassword("rutgers");
-        assertFalse(this.authenticationHandler.authenticate(c));
-    }
-
-    @Test
-    public void testPassesUserNotInMap() {
-        final UsernamePasswordCredentials c = new UsernamePasswordCredentials();
-
-        c.setUsername("fds");
-        c.setPassword("rutgers");
-
-        try {
-            assertTrue(this.authenticationHandler.authenticate(c));
-        } catch (final AuthenticationException e) {
-            fail("Exception thrown but not expected.");
-        }
-    }
-
-    @Test
-    public void testFailsNullUserName() {
-        final UsernamePasswordCredentials c = new UsernamePasswordCredentials();
-
-        c.setUsername(null);
-        c.setPassword("user");
-
-        try {
-            assertTrue(this.authenticationHandler.authenticate(c));
-        } catch (final AuthenticationException e) {
-            fail("Exception expected as null should never be in map.");
-        }
-    }
-
-    @Test
-    public void testFailsNullUserNameAndPassword() {
-        final UsernamePasswordCredentials c = new UsernamePasswordCredentials();
-
-        c.setUsername(null);
-        c.setPassword(null);
-
-        try {
-            assertTrue(this.authenticationHandler.authenticate(c));
-        } catch (final AuthenticationException e) {
-            fail("Exception expected as null should never be in map.");
-        }
-    }
-}
-=======
-/*
- * Licensed to Jasig under one or more contributor license
- * agreements. See the NOTICE file distributed with this work
- * for additional information regarding copyright ownership.
- * Jasig licenses this file to you under the Apache License,
- * Version 2.0 (the "License"); you may not use this file
- * except in compliance with the License.  You may obtain a
- * copy of the License at the following location:
- *
- *   http://www.apache.org/licenses/LICENSE-2.0
- *
- * Unless required by applicable law or agreed to in writing,
- * software distributed under the License is distributed on an
- * "AS IS" BASIS, WITHOUT WARRANTIES OR CONDITIONS OF ANY
- * KIND, either express or implied.  See the License for the
- * specific language governing permissions and limitations
- * under the License.
- */
-package org.jasig.cas.adaptors.generic;
-
-import static org.junit.Assert.*;
-
-import java.net.MalformedURLException;
-import java.net.URL;
-import java.util.ArrayList;
-import java.util.List;
-
-import javax.security.auth.login.AccountNotFoundException;
-import javax.security.auth.login.FailedLoginException;
-
-import org.jasig.cas.authentication.UsernamePasswordCredential;
-import org.jasig.cas.authentication.handler.AuthenticationException;
-import org.jasig.cas.authentication.HttpBasedServiceCredential;
-import org.junit.Test;
-
-/**
- * @author Scott Battaglia
- */
-public class RejectUsersAuthenticationHandlerTests {
-
-    private final List<String> users;
-
-    private final RejectUsersAuthenticationHandler authenticationHandler;
-
-    public RejectUsersAuthenticationHandlerTests() throws Exception {
-        this.users = new ArrayList<String>();
-
-        this.users.add("scott");
-        this.users.add("dima");
-        this.users.add("bill");
-
-        this.authenticationHandler = new RejectUsersAuthenticationHandler();
-
-        this.authenticationHandler.setUsers(this.users);
-    }
-
-    @Test
-    public void testSupportsProperUserCredentials() throws Exception {
-        UsernamePasswordCredential c = new UsernamePasswordCredential();
-
-        c.setUsername("fff");
-        c.setPassword("rutgers");
-        assertNotNull(this.authenticationHandler.authenticate(c));
-    }
-
-    @Test
-    public void testDoesntSupportBadUserCredentials() {
-        try {
-            assertFalse(this.authenticationHandler
-                .supports(new HttpBasedServiceCredential(new URL(
-                    "http://www.rutgers.edu"))));
-        } catch (MalformedURLException e) {
-            fail("Could not resolve URL.");
-        }
-    }
-
-    @Test(expected=FailedLoginException.class)
-    public void testFailsUserInMap() throws Exception {
-        final UsernamePasswordCredential c = new UsernamePasswordCredential();
-
-        c.setUsername("scott");
-        c.setPassword("rutgers");
-        this.authenticationHandler.authenticate(c);
-    }
-
-    @Test
-    public void testPassesUserNotInMap() throws Exception {
-        final UsernamePasswordCredential c = new UsernamePasswordCredential();
-
-        c.setUsername("fds");
-        c.setPassword("rutgers");
-
-        assertNotNull(this.authenticationHandler.authenticate(c));
-    }
-
-    @Test(expected = AccountNotFoundException.class)
-    public void testPassesNullUserName() throws Exception {
-        final UsernamePasswordCredential c = new UsernamePasswordCredential();
-
-        c.setUsername(null);
-        c.setPassword("user");
-
-        this.authenticationHandler.authenticate(c);
-    }
-
-    @Test(expected = AccountNotFoundException.class)
-    public void testPassesNullUserNameAndPassword() throws Exception {
-        this.authenticationHandler.authenticate(new UsernamePasswordCredential());
-    }
-}
->>>>>>> 06055003
+/*
+ * Licensed to Jasig under one or more contributor license
+ * agreements. See the NOTICE file distributed with this work
+ * for additional information regarding copyright ownership.
+ * Jasig licenses this file to you under the Apache License,
+ * Version 2.0 (the "License"); you may not use this file
+ * except in compliance with the License.  You may obtain a
+ * copy of the License at the following location:
+ *
+ *   http://www.apache.org/licenses/LICENSE-2.0
+ *
+ * Unless required by applicable law or agreed to in writing,
+ * software distributed under the License is distributed on an
+ * "AS IS" BASIS, WITHOUT WARRANTIES OR CONDITIONS OF ANY
+ * KIND, either express or implied.  See the License for the
+ * specific language governing permissions and limitations
+ * under the License.
+ */
+package org.jasig.cas.adaptors.generic;
+
+import static org.junit.Assert.*;
+
+import java.net.MalformedURLException;
+import java.net.URL;
+import java.util.ArrayList;
+import java.util.List;
+
+import javax.security.auth.login.AccountNotFoundException;
+import javax.security.auth.login.FailedLoginException;
+
+import org.jasig.cas.authentication.UsernamePasswordCredential;
+import org.jasig.cas.authentication.HttpBasedServiceCredential;
+import org.junit.Test;
+
+/**
+ * @author Scott Battaglia
+ */
+public class RejectUsersAuthenticationHandlerTests {
+
+    private final List<String> users;
+
+    private final RejectUsersAuthenticationHandler authenticationHandler;
+
+    public RejectUsersAuthenticationHandlerTests() throws Exception {
+        this.users = new ArrayList<String>();
+
+        this.users.add("scott");
+        this.users.add("dima");
+        this.users.add("bill");
+
+        this.authenticationHandler = new RejectUsersAuthenticationHandler();
+
+        this.authenticationHandler.setUsers(this.users);
+    }
+
+    @Test
+    public void testSupportsProperUserCredentials() throws Exception {
+        UsernamePasswordCredential c = new UsernamePasswordCredential();
+
+        c.setUsername("fff");
+        c.setPassword("rutgers");
+        assertNotNull(this.authenticationHandler.authenticate(c));
+    }
+
+    @Test
+    public void testDoesntSupportBadUserCredentials() {
+        try {
+            assertFalse(this.authenticationHandler
+                .supports(new HttpBasedServiceCredential(new URL(
+                    "http://www.rutgers.edu"))));
+        } catch (MalformedURLException e) {
+            fail("Could not resolve URL.");
+        }
+    }
+
+    @Test(expected=FailedLoginException.class)
+    public void testFailsUserInMap() throws Exception {
+        final UsernamePasswordCredential c = new UsernamePasswordCredential();
+
+        c.setUsername("scott");
+        c.setPassword("rutgers");
+        this.authenticationHandler.authenticate(c);
+    }
+
+    @Test
+    public void testPassesUserNotInMap() throws Exception {
+        final UsernamePasswordCredential c = new UsernamePasswordCredential();
+
+        c.setUsername("fds");
+        c.setPassword("rutgers");
+
+        assertNotNull(this.authenticationHandler.authenticate(c));
+    }
+
+    @Test(expected = AccountNotFoundException.class)
+    public void testPassesNullUserName() throws Exception {
+        final UsernamePasswordCredential c = new UsernamePasswordCredential();
+
+        c.setUsername(null);
+        c.setPassword("user");
+
+        this.authenticationHandler.authenticate(c);
+    }
+
+    @Test(expected = AccountNotFoundException.class)
+    public void testPassesNullUserNameAndPassword() throws Exception {
+        this.authenticationHandler.authenticate(new UsernamePasswordCredential());
+    }
+}