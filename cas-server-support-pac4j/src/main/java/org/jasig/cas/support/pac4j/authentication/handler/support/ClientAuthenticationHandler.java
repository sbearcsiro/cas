--- conflicted
+++ resolved
@@ -18,29 +18,15 @@
  */
 package org.jasig.cas.support.pac4j.authentication.handler.support;
 
-<<<<<<< HEAD
-import org.apache.commons.lang.StringUtils;
-=======
-import java.security.GeneralSecurityException;
-
-import javax.security.auth.login.FailedLoginException;
-import javax.servlet.http.HttpServletRequest;
-import javax.servlet.http.HttpServletResponse;
-import javax.validation.constraints.NotNull;
 
 import org.apache.commons.lang3.StringUtils;
->>>>>>> 10104d7b
 import org.jasig.cas.authentication.BasicCredentialMetaData;
 import org.jasig.cas.authentication.Credential;
 import org.jasig.cas.authentication.HandlerResult;
 import org.jasig.cas.authentication.PreventedException;
 import org.jasig.cas.authentication.handler.support.AbstractPreAndPostProcessingAuthenticationHandler;
-<<<<<<< HEAD
 import org.jasig.cas.authentication.principal.PrincipalFactory;
 import org.jasig.cas.authentication.principal.SimplePrincipalFactory;
-=======
-import org.jasig.cas.authentication.principal.SimplePrincipal;
->>>>>>> 10104d7b
 import org.jasig.cas.support.pac4j.authentication.principal.ClientCredential;
 import org.pac4j.core.client.Client;
 import org.pac4j.core.client.Clients;
@@ -113,14 +99,6 @@
         final UserProfile userProfile = client.getUserProfile(clientCredentials.getCredentials(), webContext);
         logger.debug("userProfile : {}", userProfile);
 
-<<<<<<< HEAD
-        if (userProfile != null && StringUtils.isNotBlank(userProfile.getId())) {
-            clientCredentials.setUserProfile(userProfile);
-            return new HandlerResult(
-                    this,
-                    new BasicCredentialMetaData(credential),
-                    this.principalFactory.createPrincipal(userProfile.getId(), userProfile.getAttributes()));
-=======
         if (userProfile != null) {
             final String id = userProfile.getTypedId();
             if (StringUtils.isNotBlank(id)) {
@@ -128,9 +106,8 @@
               return new HandlerResult(
                       this,
                       new BasicCredentialMetaData(credential),
-                      new SimplePrincipal(id, userProfile.getAttributes()));
+                    this.principalFactory.createPrincipal(userProfile.getId(), userProfile.getAttributes()));
             }
->>>>>>> 10104d7b
         }
 
         throw new FailedLoginException("Provider did not produce profile for " + clientCredentials);
