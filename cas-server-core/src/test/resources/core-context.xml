--- conflicted
+++ resolved
@@ -1,281 +1,180 @@
 <?xml version="1.0" encoding="UTF-8"?>
 <!--
 
-    Licensed to Jasig under one or more contributor license
-    agreements. See the NOTICE file distributed with this work
-    for additional information regarding copyright ownership.
-    Jasig licenses this file to you under the Apache License,
-    Version 2.0 (the "License"); you may not use this file
-    except in compliance with the License.  You may obtain a
-    copy of the License at the following location:
+        Licensed to Jasig under one or more contributor license
+        agreements. See the NOTICE file distributed with this work
+        for additional information regarding copyright ownership.
+        Jasig licenses this file to you under the Apache License,
+        Version 2.0 (the "License"); you may not use this file
+        except in compliance with the License.    You may obtain a
+        copy of the License at the following location:
 
-      http://www.apache.org/licenses/LICENSE-2.0
+            http://www.apache.org/licenses/LICENSE-2.0
 
-    Unless required by applicable law or agreed to in writing,
-    software distributed under the License is distributed on an
-    "AS IS" BASIS, WITHOUT WARRANTIES OR CONDITIONS OF ANY
-    KIND, either express or implied.  See the License for the
-    specific language governing permissions and limitations
-    under the License.
+        Unless required by applicable law or agreed to in writing,
+        software distributed under the License is distributed on an
+        "AS IS" BASIS, WITHOUT WARRANTIES OR CONDITIONS OF ANY
+        KIND, either express or implied.    See the License for the
+        specific language governing permissions and limitations
+        under the License.
 
 -->
-<!DOCTYPE beans PUBLIC  "-//SPRING//DTD BEAN//EN" "http://www.springframework.org/dtd/spring-beans.dtd">
+<!DOCTYPE beans PUBLIC    "-//SPRING//DTD BEAN//EN" "http://www.springframework.org/dtd/spring-beans.dtd">
 <beans>
-  <bean
-    name="centralAuthenticationService"
-    class="org.jasig.cas.CentralAuthenticationServiceImpl">
-    <property
-      name="authenticationManager"
-      ref="authenticationManager" />
-    <property
-      name="serviceTicketExpirationPolicy"
-      ref="neverExpiresExpirationPolicy" />
-    <property
-      name="ticketGrantingTicketExpirationPolicy"
-      ref="neverExpiresExpirationPolicy" />
-    <property
-      name="ticketRegistry"
-      ref="ticketRegistry" />
-    <property
-      name="ticketGrantingTicketUniqueTicketIdGenerator"
-      ref="uniqueTicketIdGenerator" />
-    <property
-      name="uniqueTicketIdGeneratorsForService">
-      <map>
-                <entry
-                        key="org.jasig.cas.authentication.principal.SimpleWebApplicationServiceImpl"
-                        value-ref="uniqueTicketIdGenerator" />
-                <entry
-                        key="org.jasig.cas.authentication.principal.OpenIdService"
-                        value-ref="uniqueTicketIdGenerator" />
-      </map>
-    </property>
-        <property name="servicesManager"
-        ref="servicesManager" />
-<<<<<<< HEAD
-	</bean>
-=======
-  </bean>
->>>>>>> 0b3300d9
+    <bean id="centralAuthenticationService"
+          class="org.jasig.cas.CentralAuthenticationServiceImpl">
+        <property
+            name="authenticationManager"
+            ref="authenticationManager" />
+        <property
+            name="serviceTicketExpirationPolicy"
+            ref="neverExpiresExpirationPolicy" />
+        <property
+            name="ticketGrantingTicketExpirationPolicy"
+            ref="neverExpiresExpirationPolicy" />
+        <property
+            name="ticketRegistry"
+            ref="ticketRegistry" />
+        <property
+            name="ticketGrantingTicketUniqueTicketIdGenerator"
+            ref="uniqueTicketIdGenerator" />
+        <property
+            name="uniqueTicketIdGeneratorsForService">
+            <map>
+                <entry key="org.jasig.cas.authentication.principal.SimpleWebApplicationServiceImpl"
+                       value-ref="uniqueTicketIdGenerator"/>
+                <entry key="org.jasig.cas.authentication.principal.OpenIdService"
+                       value-ref="uniqueTicketIdGenerator"/>
+            </map>
+        </property>
+        <property name="servicesManager" ref="servicesManager" />
+    </bean>
 
     <bean id="attributeRepository"
-    class="org.jasig.services.persondir.support.StubPersonAttributeDao">
-    <property name="backingMap">
-      <map>
-        <entry key="uid" value="uid" />
-        <entry key="eduPersonAffiliation" value="developer" />
-        <entry key="groupMembership" value="adopters" />
-      </map>
-    </property>
-  </bean>
-
-    <bean
-      id="servicesManager"
-      class="org.jasig.cas.services.DefaultServicesManagerImpl">
-      <constructor-arg index="0" ref="serviceRegistryDao" />
+          class="org.jasig.services.persondir.support.StubPersonAttributeDao">
+        <property name="backingMap">
+            <map>
+                <entry key="uid" value="uid" />
+                <entry key="eduPersonAffiliation" value="developer" />
+                <entry key="groupMembership" value="adopters" />
+            </map>
+        </property>
     </bean>
 
-<<<<<<< HEAD
-    <bean id="serviceRegistryDao" 	class="org.jasig.cas.services.InMemoryServiceRegistryDaoImpl">
-    	<property name="registeredServices">
-=======
-    <bean id="serviceRegistryDao"   class="org.jasig.cas.services.InMemoryServiceRegistryDaoImpl">
-      <property name="registeredServices">
->>>>>>> 0b3300d9
+    <bean id="servicesManager"
+          class="org.jasig.cas.services.DefaultServicesManagerImpl">
+        <constructor-arg index="0" ref="serviceRegistryDao" />
+    </bean>
+
+    <bean id="serviceRegistryDao" class="org.jasig.cas.services.InMemoryServiceRegistryDaoImpl">
+        <property name="registeredServices">
             <list>
                 <bean class="org.jasig.cas.services.RegexRegisteredService">
-                    <property name="id" value="0" />
-                    <property name="name" value="Test Service" />
-                    <property name="serviceId" value="test$" />
-                    <property name="evaluationOrder" value="1" />
+                    <property name="id" value="0"/>
+                    <property name="name" value="Test Service"/>
+                    <property name="serviceId" value="test$"/>
+                    <property name="evaluationOrder" value="1"/>
                 </bean>
 
                 <bean class="org.jasig.cas.services.RegisteredServiceImpl">
-                    <property name="id" value="1" />
-                    <property name="name" value="Test Default Service" />
-                    <property name="serviceId" value="testDefault" />
-                    <property name="evaluationOrder" value="2" />
-                    <property name="usernameAttribute" value="(default)" />
+                    <property name="id" value="1"/>
+                    <property name="name" value="Test Default Service"/>
+                    <property name="serviceId" value="testDefault"/>
+                    <property name="evaluationOrder" value="2"/>
+                    <property name="usernameAttribute" value="(default)"/>
                 </bean>
 
                 <bean class="org.jasig.cas.services.RegisteredServiceImpl">
-                    <property name="id" value="2" />
-                    <property name="name" value="EduPerson Test Service" />
-                    <property name="serviceId" value="eduPersonTest" />
-                    <property name="evaluationOrder" value="3" />
-                    <property name="usernameAttribute" value="eduPersonAffiliation" />
-                    <property name="ignoreAttributes" value="true" />
+                    <property name="id" value="2"/>
+                    <property name="name" value="EduPerson Test Service"/>
+                    <property name="serviceId" value="eduPersonTest"/>
+                    <property name="evaluationOrder" value="3"/>
+                    <property name="usernameAttribute" value="eduPersonAffiliation"/>
+                    <property name="ignoreAttributes" value="true"/>
                 </bean>
 
                 <bean class="org.jasig.cas.services.RegisteredServiceImpl">
-                    <property name="id" value="3" />
-                    <property name="name" value="EduPerson Test Invalid Service" />
-                    <property name="serviceId" value="eduPersonTestInvalid" />
-                    <property name="evaluationOrder" value="4" />
-                    <property name="usernameAttribute" value="eduPersonAffiliation" />
+                    <property name="id" value="3"/>
+                    <property name="name" value="EduPerson Test Invalid Service"/>
+                    <property name="serviceId" value="eduPersonTestInvalid"/>
+                    <property name="evaluationOrder" value="4"/>
+                    <property name="usernameAttribute" value="eduPersonAffiliation"/>
                     <property name="allowedAttributes">
-                      <list>
-                        <value>groupMembership</value>
-                      </list>
+                        <list>
+                            <value>groupMembership</value>
+                        </list>
                     </property>
                 </bean>
             </list>
-
         </property>
     </bean>
-<<<<<<< HEAD
-	
-	<bean
-		id="authenticationManager"
-		class="org.jasig.cas.authentication.AuthenticationManagerImpl">
-		<property
-			name="credentialsToPrincipalResolvers">
-			<list>
-				<ref
-					local="usernamePasswordCredentialsToPrincipalResolver" />
-				<ref
-					local="httpBasedServiceCredentialsToPrincipalResolver" />
-<!--				<bean
-					class="org.jasig.cas.authentication.principal.OpenIdCredentialsToPrincipalResolver" />-->
-			</list>
-		</property>
-		<property
-			name="authenticationHandlers">
-			<list>
-				<ref
-					local="simpleTestUsernamePasswordAuthenticationHandler" />
-				<ref
-					local="httpBasedServiceCredentialsAuthenticationHandler" />
-<!--				<bean
-					class="org.jasig.cas.support.openid.authentication.handler.support.OpenIdCredentialsAuthenticationHandler">
-					<property name="ticketRegistry" ref="ticketRegistry" />
-				</bean>-->
-			</list>
-		</property>
-		<property
-			name="authenticationMetaDataPopulators">
-			<list>
-				<ref
-					local="authenticationMetaDataPopulator" />
-			</list>
-		</property>
-			
-	</bean>
-	
-	<bean
-		id="neverExpiresExpirationPolicy"
-		class="org.jasig.cas.ticket.support.NeverExpiresExpirationPolicy" />
-		
-	<bean
-		id="ticketRegistry"
-		class="org.jasig.cas.ticket.registry.DefaultTicketRegistry" />
-		
-	<bean
-		id="uniqueTicketIdGenerator" 
-		class="org.jasig.cas.util.DefaultUniqueTicketIdGenerator" />
 
-	<bean id="usernamePasswordCredentialsToPrincipalResolver"
-		class="org.jasig.cas.authentication.principal.UsernamePasswordCredentialsToPrincipalResolver" >
-		<property name="attributeRepository" ref="attributeRepository" />
-	</bean>
-		
-	<bean
-		id="httpBasedServiceCredentialsToPrincipalResolver"
-		class="org.jasig.cas.authentication.principal.HttpBasedServiceCredentialsToPrincipalResolver" />
+    <bean
+        id="authenticationManager"
+        class="org.jasig.cas.authentication.AuthenticationManagerImpl">
+        <property
+            name="credentialsToPrincipalResolvers">
+            <list>
+                <ref local="usernamePasswordCredentialsToPrincipalResolver" />
+                <ref local="httpBasedServiceCredentialsToPrincipalResolver" />
+<!--                <bean
+                    class="org.jasig.cas.authentication.principal.OpenIdCredentialsToPrincipalResolver" />-->
+            </list>
+        </property>
+        <property
+            name="authenticationHandlers">
+            <list>
+                <ref local="simpleTestUsernamePasswordAuthenticationHandler" />
+                <ref local="httpBasedServiceCredentialsAuthenticationHandler" />
+<!--                <bean
+                    class="org.jasig.cas.support.openid.authentication.handler.support.OpenIdCredentialsAuthenticationHandler">
+                    <property name="ticketRegistry" ref="ticketRegistry" />
+                </bean>-->
+            </list>
+        </property>
+        <property
+            name="authenticationMetaDataPopulators">
+            <list>
+                <ref
+                    local="authenticationMetaDataPopulator" />
+            </list>
+        </property>
 
-	<bean class="org.jasig.cas.authentication.LegacyAuthenticationHandlerAdapter"
-				id="httpBasedServiceCredentialsAuthenticationHandler">
-		<constructor-arg>
-			<bean class="org.jasig.cas.authentication.handler.support.HttpBasedServiceCredentialsAuthenticationHandler">
-				<property name="httpClient">
-					<bean class="org.jasig.cas.util.HttpClient" />
-				</property>
-			</bean>
-		</constructor-arg>
-	</bean>
+    </bean>
 
-	<bean class="org.jasig.cas.authentication.handler.support.SimpleTestUsernamePasswordAuthenticationHandler"
-				id="simpleTestUsernamePasswordAuthenticationHandler"/>
+    <bean id="neverExpiresExpirationPolicy"
+          class="org.jasig.cas.ticket.support.NeverExpiresExpirationPolicy" />
 
-	<bean
-		id="authenticationMetaDataPopulator"
-		class="org.jasig.cas.mock.MockAuthenticationMetaDataPopulator" />
-=======
+    <bean id="ticketRegistry"
+          class="org.jasig.cas.ticket.registry.DefaultTicketRegistry" />
 
-  <bean
-    id="authenticationManager"
-    class="org.jasig.cas.authentication.AuthenticationManagerImpl">
-    <property
-      name="credentialsToPrincipalResolvers">
-      <list>
-        <ref
-          local="usernamePasswordCredentialsToPrincipalResolver" />
-        <ref
-          local="httpBasedServiceCredentialsToPrincipalResolver" />
-<!--        <bean
-          class="org.jasig.cas.authentication.principal.OpenIdCredentialsToPrincipalResolver" />-->
-      </list>
-    </property>
-    <property
-      name="authenticationHandlers">
-      <list>
-        <ref
-          local="simpleTestUsernamePasswordAuthenticationHandler" />
-        <ref
-          local="httpBasedServiceCredentialsAuthenticationHandler" />
-<!--        <bean
-          class="org.jasig.cas.support.openid.authentication.handler.support.OpenIdCredentialsAuthenticationHandler">
-          <property name="ticketRegistry" ref="ticketRegistry" />
-        </bean>-->
-      </list>
-    </property>
-    <property
-      name="authenticationMetaDataPopulators">
-      <list>
-        <ref
-          local="authenticationMetaDataPopulator" />
-      </list>
-    </property>
+    <bean id="uniqueTicketIdGenerator"
+          class="org.jasig.cas.util.DefaultUniqueTicketIdGenerator" />
 
-  </bean>
+    <bean id="usernamePasswordCredentialsToPrincipalResolver"
+          class="org.jasig.cas.authentication.principal.UsernamePasswordCredentialsToPrincipalResolver" >
+        <property name="attributeRepository" ref="attributeRepository" />
+    </bean>
 
-  <bean
-    id="neverExpiresExpirationPolicy"
-    class="org.jasig.cas.ticket.support.NeverExpiresExpirationPolicy" />
+    <bean id="httpBasedServiceCredentialsToPrincipalResolver"
+          class="org.jasig.cas.authentication.principal.HttpBasedServiceCredentialsToPrincipalResolver" />
 
-  <bean
-    id="ticketRegistry"
-    class="org.jasig.cas.ticket.registry.DefaultTicketRegistry" />
+    <bean id="httpBasedServiceCredentialsAuthenticationHandler"
+          class="org.jasig.cas.authentication.LegacyAuthenticationHandlerAdapter">
+        <constructor-arg>
+            <bean class="org.jasig.cas.authentication.handler.support.HttpBasedServiceCredentialsAuthenticationHandler">
+                <property name="httpClient">
+                    <bean class="org.jasig.cas.util.HttpClient" />
+                </property>
+            </bean>
+        </constructor-arg>
+    </bean>
 
-  <bean
-    id="uniqueTicketIdGenerator"
-    class="org.jasig.cas.util.DefaultUniqueTicketIdGenerator" />
+    <bean id="simpleTestUsernamePasswordAuthenticationHandler"
+          class="org.jasig.cas.authentication.handler.support.SimpleTestUsernamePasswordAuthenticationHandler" />
 
-  <bean id="usernamePasswordCredentialsToPrincipalResolver"
-    class="org.jasig.cas.authentication.principal.UsernamePasswordCredentialsToPrincipalResolver" >
-    <property name="attributeRepository" ref="attributeRepository" />
-  </bean>
+    <bean id="authenticationMetaDataPopulator"
+          class="org.jasig.cas.mock.MockAuthenticationMetaDataPopulator" />
 
-  <bean
-    id="httpBasedServiceCredentialsToPrincipalResolver"
-    class="org.jasig.cas.authentication.principal.HttpBasedServiceCredentialsToPrincipalResolver" />
-
-  <bean
-    id="httpBasedServiceCredentialsAuthenticationHandler"
-    class="org.jasig.cas.authentication.handler.support.HttpBasedServiceCredentialsAuthenticationHandler">
-    <property name="httpClient">
-      <bean class="org.jasig.cas.util.HttpClient" />
-    </property>
-  </bean>
-
-  <bean
-    id="simpleTestUsernamePasswordAuthenticationHandler"
-    class="org.jasig.cas.authentication.handler.support.SimpleTestUsernamePasswordAuthenticationHandler" />
-
-  <bean
-    id="authenticationMetaDataPopulator"
-    class="org.jasig.cas.mock.MockAuthenticationMetaDataPopulator" />
->>>>>>> 0b3300d9
-
-  <bean id="validationAnnotationBeanPostProcessor" class="org.jasig.cas.util.CustomBeanValidationPostProcessor" />
+    <bean id="validationAnnotationBeanPostProcessor" class="org.jasig.cas.util.CustomBeanValidationPostProcessor" />
 </beans>