/*
 * Licensed to Jasig under one or more contributor license
 * agreements. See the NOTICE file distributed with this work
 * for additional information regarding copyright ownership.
 * Jasig licenses this file to you under the Apache License,
 * Version 2.0 (the "License"); you may not use this file
 * except in compliance with the License.  You may obtain a
 * copy of the License at the following location:
 *
 *   http://www.apache.org/licenses/LICENSE-2.0
 *
 * Unless required by applicable law or agreed to in writing,
 * software distributed under the License is distributed on an
 * "AS IS" BASIS, WITHOUT WARRANTIES OR CONDITIONS OF ANY
 * KIND, either express or implied.  See the License for the
 * specific language governing permissions and limitations
 * under the License.
 */
package org.jasig.cas;

import org.jasig.cas.authentication.AuthenticationException;
import org.jasig.cas.authentication.principal.Credentials;
import org.jasig.cas.authentication.principal.Service;
import org.jasig.cas.ticket.TicketException;
import org.jasig.cas.validation.Assertion;

/**
 * CAS viewed as a set of services to generate and validate Tickets.
 * <p>
 * This is the interface between a Web HTML, Web Services, RMI, or any other
 * request processing layer and the CAS Service viewed as a mechanism to
 * generate, store, validate, and retrieve Tickets containing Authentication
 * information. The features of the request processing layer (the HttpXXX
 * Servlet objects) are not visible here or in any modules behind this layer. In
 * theory, a standalone application could call these methods directly as a
 * private authentication service.
 * </p>
 *
 * @author William G. Thompson, Jr.
 * @author Dmitry Kopylenko
 * @author Scott Battaglia

 * @since 3.0
 * <p>
 * This is a published and supported CAS Server 3 API.
 * </p>
 */
public interface CentralAuthenticationService {

    /**
     * Create a TicketGrantingTicket based on opaque credentials supplied by the
     * caller.
     *
     * @param credentials The credentials to create the ticket for
     * @return The String identifier of the ticket (may not be null).
     * @throws AuthenticationException on errors authenticating the credentials
     * @throws TicketException if ticket cannot be created
     */
    String createTicketGrantingTicket(Credentials credentials)
        throws AuthenticationException, TicketException;

    /**
     * Grant a ServiceTicket for a Service.
     *
     * @param ticketGrantingTicketId Proof of prior authentication.
     * @param service The target service of the ServiceTicket.
     * @return the ServiceTicket for target Service.
     * @throws TicketException if the ticket could not be created.
     */
    String grantServiceTicket(String ticketGrantingTicketId, Service service)
        throws TicketException;

    /**
     * Grant a ServiceTicket for a Service *if* the principal resolved from the
     * credentials matches the principal associated with the
     * TicketGrantingTicket.
<<<<<<< HEAD
     * 
=======
>>>>>>> e8f6c10a
     *
     * @param ticketGrantingTicketId Proof of prior authentication.
     * @param service The target service of the ServiceTicket.
     * @param credentials the Credentials to present to receive the
     * ServiceTicket
     * @return the ServiceTicket for target Service.
     * @throws AuthenticationException on errors authenticating the credentials
     * @throws TicketException if the ticket could not be created.
     */
    String grantServiceTicket(final String ticketGrantingTicketId,
        final Service service, final Credentials credentials)
        throws AuthenticationException, TicketException;

    /**
     * Validate a ServiceTicket for a particular Service.
     *
     * @param serviceTicketId Proof of prior authentication.
     * @param service Service wishing to validate a prior authentication.
     * @return ServiceTicket if valid for the service
     * @throws TicketException if there was an error validating the ticket.
     */
    Assertion validateServiceTicket(final String serviceTicketId,
        final Service service) throws TicketException;

    /**
     * Destroy a TicketGrantingTicket. This has the effect of invalidating any
     * Ticket that was derived from the TicketGrantingTicket being destroyed.
     *
     * @param ticketGrantingTicketId the id of the ticket we want to destroy
     */
    void destroyTicketGrantingTicket(final String ticketGrantingTicketId);

    /**
     * Delegate a TicketGrantingTicket to a Service for proxying authentication
     * to other Services.
     *
     * @param serviceTicketId The service ticket that will delegate to a
     * TicketGrantingTicket
     * @param credentials The credentials of the service that wishes to have a
     * TicketGrantingTicket delegated to it.
     * @return TicketGrantingTicket that can grant ServiceTickets that proxy
     * authentication.
     * @throws AuthenticationException on errors authenticating the credentials
     * @throws TicketException if there was an error creating the ticket
     */
    String delegateTicketGrantingTicket(final String serviceTicketId,
        final Credentials credentials) throws AuthenticationException, TicketException;
}<|MERGE_RESOLUTION|>--- conflicted
+++ resolved
@@ -74,10 +74,6 @@
      * Grant a ServiceTicket for a Service *if* the principal resolved from the
      * credentials matches the principal associated with the
      * TicketGrantingTicket.
-<<<<<<< HEAD
-     * 
-=======
->>>>>>> e8f6c10a
      *
      * @param ticketGrantingTicketId Proof of prior authentication.
      * @param service The target service of the ServiceTicket.
