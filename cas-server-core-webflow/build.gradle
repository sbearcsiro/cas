
description = 'Apereo CAS Core Webflow'
dependencies {
<<<<<<< HEAD
    compile(group: 'org.springframework.webflow', name: 'spring-webflow', version:springWebflowVersion) {
        exclude(module: 'commons-logging')
        exclude(module: 'spring-context')
        exclude(module: 'spring-web')
        exclude(module: 'spring-beans')
        exclude(module: 'spring-core')
        exclude(module: 'spring-expression')
        exclude(module: 'spring-webmvc')
    }
    compile group: 'org.springframework', name: 'spring-context-support', version:springVersion
    compile group: 'org.springframework', name: 'spring-context', version:springVersion
    compile group: 'org.springframework', name: 'spring-web', version:springVersion
    compile(group: 'org.springframework', name: 'spring-core', version:springVersion) {
        exclude(module: 'commons-logging')
    }
    compile group: 'org.springframework', name: 'spring-beans', version:springVersion
    compile(group: 'org.springframework.webflow', name: 'spring-binding', version: springWebflowVersion) {
        exclude(module: 'commons-logging')
        exclude(module: 'spring-beans')
        exclude(module: 'spring-context')
        exclude(module: 'spring-core')
        exclude(module: 'spring-expression')
        exclude(module: 'spring-webmvc')
    }
    compile group: 'org.apache.commons', name: 'commons-lang3', version:commonsLangVersion
    compile group: 'com.google.guava', name: 'guava', version:guavaVersion
    compile project(':cas-server-core-api-authentication')
    compile project(':cas-server-core-web')
    compile project(':cas-server-core-api-ticket')
    compile project(':cas-server-core-api')
=======
    compile libraries.spring
    compile libraries.hibernate
>>>>>>> 4616b79a
}

<|MERGE_RESOLUTION|>--- conflicted
+++ resolved
@@ -1,40 +1,11 @@
 
 description = 'Apereo CAS Core Webflow'
 dependencies {
-<<<<<<< HEAD
-    compile(group: 'org.springframework.webflow', name: 'spring-webflow', version:springWebflowVersion) {
-        exclude(module: 'commons-logging')
-        exclude(module: 'spring-context')
-        exclude(module: 'spring-web')
-        exclude(module: 'spring-beans')
-        exclude(module: 'spring-core')
-        exclude(module: 'spring-expression')
-        exclude(module: 'spring-webmvc')
-    }
-    compile group: 'org.springframework', name: 'spring-context-support', version:springVersion
-    compile group: 'org.springframework', name: 'spring-context', version:springVersion
-    compile group: 'org.springframework', name: 'spring-web', version:springVersion
-    compile(group: 'org.springframework', name: 'spring-core', version:springVersion) {
-        exclude(module: 'commons-logging')
-    }
-    compile group: 'org.springframework', name: 'spring-beans', version:springVersion
-    compile(group: 'org.springframework.webflow', name: 'spring-binding', version: springWebflowVersion) {
-        exclude(module: 'commons-logging')
-        exclude(module: 'spring-beans')
-        exclude(module: 'spring-context')
-        exclude(module: 'spring-core')
-        exclude(module: 'spring-expression')
-        exclude(module: 'spring-webmvc')
-    }
-    compile group: 'org.apache.commons', name: 'commons-lang3', version:commonsLangVersion
-    compile group: 'com.google.guava', name: 'guava', version:guavaVersion
+    compile libraries.spring
+    compile libraries.hibernate
     compile project(':cas-server-core-api-authentication')
     compile project(':cas-server-core-web')
     compile project(':cas-server-core-api-ticket')
     compile project(':cas-server-core-api')
-=======
-    compile libraries.spring
-    compile libraries.hibernate
->>>>>>> 4616b79a
 }
 
