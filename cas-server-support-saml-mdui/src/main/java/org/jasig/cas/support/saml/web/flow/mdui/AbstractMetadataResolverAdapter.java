--- conflicted
+++ resolved
@@ -151,11 +151,7 @@
                 logger.info("Collected metadata from [{}] resource(s). Initializing aggregate resolver...",
                         resolvers.size());
                 this.metadataResolver.initialize();
-<<<<<<< HEAD
-                logger.info("Metadata aggregate initialized successfully with {} resolvers.", resolvers.size());
-=======
                 logger.info("Metadata aggregate initialized successfully with size {}.", resolvers.size());
->>>>>>> 0cc91f70
             }
         } catch (final Exception e) {
             logger.warn("Could not retrieve input stream from resource. Moving on...", e);
