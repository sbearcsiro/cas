--- conflicted
+++ resolved
@@ -862,27 +862,17 @@
         ],
         validationapi    : "javax.validation:validation-api:$javaxValidationVersion",
         xmlapis          : "xml-apis:xml-apis:$xmlapisVersion",
-<<<<<<< HEAD
         yubicoapi        : 
-            dependencies.create("com.yubico:yubico-validation-client2:$yubicoVersion") {
-                exclude(group: 'org.slf4j', module: 'slf4j-api')
-                exclude(group: 'commons-codec', module: 'commons-codec')
-                force = true
-        },
+                dependencies.create("com.yubico:yubico-validation-client2:$yubicoVersion") {
+                    exclude(group: 'org.slf4j', module: 'slf4j-api')
+                    exclude(group: 'commons-codec', module: 'commons-codec')
+                    force = true
+                },
         duojava : [
                 dependencies.create("net.unicon.iam:duo-java:$duoVersion") {
                     exclude(module: 'slf4j-api')
                     force = true
                 }
-=======
-        yubicoapi        : [
-                dependencies.create("com.yubico:yubico-validation-client2:$yubicoVersion") {
-                    exclude(group: 'org.slf4j', module: 'slf4j-api')
-                    exclude(group: 'commons-codec', module: 'commons-codec')
-                    force = true
-                },
-                "commons-codec:commons-codec:$commonsCodecVersion",
->>>>>>> ebb1bf86
         ]
 ]
 
@@ -1269,7 +1259,6 @@
                             releases {
                                 enabled true
                             }
-<<<<<<< HEAD
                        }
                        repository {
                             id "uniconiam"
@@ -1277,8 +1266,6 @@
                             releases {
                                 enabled true
                             }
-=======
->>>>>>> ebb1bf86
                         }
                     }
 
